--- conflicted
+++ resolved
@@ -67,15 +67,11 @@
             match rx.recv() {
                 // See changes on the write event
                 Ok(DebouncedEvent::Write(_write)) => {
-<<<<<<< HEAD
                     match (Build {
                         compiler_options: self.compiler_options.clone(),
                     })
-                    .execute()
+                    .execute(context.clone())
                     {
-=======
-                    match (Build {}).execute(context.clone()) {
->>>>>>> c336f5a7
                         Ok(_output) => {
                             tracing::info!("Built successfully");
                         }
