--- conflicted
+++ resolved
@@ -196,7 +196,6 @@
     }
 
     @backtraced
-<<<<<<< HEAD
     failed_to_parse_private_key {
         args: (error: impl Display),
         msg: format!("Failed to parse private key.\nSnarkVM Error: {error}"),
@@ -208,11 +207,11 @@
         args: (error: impl Display),
         msg: format!("Failed to execute the `account` command.\nSnarkVM Error: {error}"),
         help: None,
-=======
+
+    @backtraced
     failed_to_read_environment_private_key {
         args: (error: impl Display),
         msg: format!("Failed to read private key from environment.\nIO Error: {error}"),
         help: Some("Pass in private key using `--private-key <PRIVATE-KEY>` or create a .env file with your private key information. See examples for formatting information.".to_string()),
->>>>>>> a2e31558
     }
 );