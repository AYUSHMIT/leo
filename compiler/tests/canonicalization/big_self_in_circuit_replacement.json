--- conflicted
+++ resolved
@@ -122,40 +122,11 @@
               "content": "  function new() -> Self {\n...\n  }\n\n\n\n"
             }
           }
-<<<<<<< HEAD
-        ]
-      }
-    },
-    "global_consts": {},
-    "functions": {
-      "{\"name\":\"main\",\"span\":\"{\\\"line_start\\\":13,\\\"line_stop\\\":13,\\\"col_start\\\":10,\\\"col_stop\\\":14,\\\"path\\\":\\\"\\\"}\"}": {
-        "annotations": [],
-        "identifier": "{\"name\":\"main\",\"span\":\"{\\\"line_start\\\":13,\\\"line_stop\\\":13,\\\"col_start\\\":10,\\\"col_stop\\\":14,\\\"path\\\":\\\"\\\"}\"}",
-        "input": [],
-        "output": {
-          "Tuple": []
-        },
-        "block": {
-          "statements": [
-            {
-              "Definition": {
-                "declaration_type": "Let",
-                "variable_names": [
-                  {
-                    "mutable": false,
-                    "identifier": "{\"name\":\"foo\",\"span\":\"{\\\"line_start\\\":14,\\\"line_stop\\\":14,\\\"col_start\\\":7,\\\"col_stop\\\":10,\\\"path\\\":\\\"\\\"}\"}",
-                    "span": {
-                      "line_start": 14,
-                      "line_stop": 14,
-                      "col_start": 7,
-                      "col_stop": 10,
-                      "path": ""
-                    }
-=======
         }
       ]
     }
   },
+  "global_consts": {},
   "functions": {
     "{\"name\":\"main\",\"span\":\"{\\\"line_start\\\":13,\\\"line_stop\\\":13,\\\"col_start\\\":10,\\\"col_stop\\\":14,\\\"path\\\":\\\"\\\",\\\"content\\\":\\\"function main() {\\\"}\"}": {
       "annotations": [],
@@ -180,7 +151,6 @@
                     "col_stop": 10,
                     "path": "",
                     "content": "  let foo: Foo = Foo::new();"
->>>>>>> bc06d5f4
                   }
                 }
               ],
