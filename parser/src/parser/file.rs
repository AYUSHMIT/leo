--- conflicted
+++ resolved
@@ -26,13 +26,8 @@
     ///
     /// Returns a [`Program`] AST if all tokens can be consumed and represent a valid Leo program.
     ///
-<<<<<<< HEAD
-    pub fn parse_program(&mut self) -> SyntaxResult<Program> {
+    pub fn parse_program(&mut self) -> Result<Program> {
         let mut import_statements = Vec::new();
-=======
-    pub fn parse_program(&mut self) -> Result<Program> {
-        let mut imports = Vec::new();
->>>>>>> 9382cdbb
         let mut circuits = IndexMap::new();
         let mut functions = IndexMap::new();
         let mut global_consts = IndexMap::new();
@@ -53,11 +48,6 @@
                     functions.insert(id, function);
                 }
                 Token::Ident(ident) if ident.as_ref() == "test" => {
-<<<<<<< HEAD
-                    return Err(SyntaxError::DeprecatedError(DeprecatedError::test_function(
-                        &token.span,
-                    )));
-=======
                     return Err(ParserError::test_function(&token.span).into());
                     // self.expect(Token::Test)?;
                     // let (id, function) = self.parse_function_declaration()?;
@@ -65,7 +55,6 @@
                     //     function,
                     //     input_file: None,
                     // });
->>>>>>> 9382cdbb
                 }
                 Token::Const => {
                     let (name, global_const) = self.parse_global_const_declaration()?;
@@ -312,11 +301,7 @@
     ///
     /// Returns a [`ImportStatement`] AST node if the next tokens represent an import statement.
     ///
-<<<<<<< HEAD
-    pub fn parse_import_statement(&mut self) -> SyntaxResult<ImportStatement> {
-=======
-    pub fn parse_import(&mut self) -> Result<ImportStatement> {
->>>>>>> 9382cdbb
+    pub fn parse_import_statement(&mut self) -> Result<ImportStatement> {
         self.expect(Token::Import)?;
         let package_or_packages = self.parse_package_path()?;
         self.expect(Token::Semicolon)?;
