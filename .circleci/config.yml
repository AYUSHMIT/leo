version: 2.1
commands:
  setup_environment:
    description: "Setup environment"
    parameters:
      cache_key:
        type: string
        default: leo-stable-linux-cache
    steps:
      - run: set -e
      - setup_remote_docker
      - run:
          name: Prepare environment and install dependencies
          command: |
            export SCCACHE_CACHE_SIZE=200M
            export WORK_DIR="$CIRCLE_WORKING_DIRECTORY/.cache/sccache"
            export SCCACHE_DIR="$CIRCLE_WORKING_DIRECTORY/.cache/sccache"
            mkdir -p "$CIRCLE_WORKING_DIRECTORY/.bin"
            wget https://github.com/mozilla/sccache/releases/download/0.2.13/sccache-0.2.13-x86_64-unknown-linux-musl.tar.gz
            tar -C "$CIRCLE_WORKING_DIRECTORY/.bin" -xvf sccache-0.2.13-x86_64-unknown-linux-musl.tar.gz
            mv $CIRCLE_WORKING_DIRECTORY/.bin/sccache-0.2.13-x86_64-unknown-linux-musl/sccache $CIRCLE_WORKING_DIRECTORY/.bin/sccache
            export PATH="$PATH:$CIRCLE_WORKING_DIRECTORY/.bin"
            export RUSTC_WRAPPER="sccache"
            rm -rf "$CIRCLE_WORKING_DIRECTORY/.cargo/registry"
            sudo apt-get update && sudo apt-get install -y clang llvm-dev llvm pkg-config xz-utils make libssl-dev libssl-dev
      - restore_cache:
          keys:
            - << parameters.cache_key >>
  clear_environment:
    description: "Clear environment"
    parameters:
      cache_key:
        type: string
        default: leo-stable-linux-cache
    steps:
      - run: (sccache -s||true)
      - run: set +e
      - save_cache:
          key: << parameters.cache_key >>
          paths:
            - .cache/sccache
            - .cargo
# orbs:
#   codecov: codecov/codecov@1.2.3

jobs:
  check-style:
    docker:
      - image: cimg/rust:1.54.0
    resource_class: xlarge
    steps:
      - checkout
      - setup_environment:
          cache_key: leo-fmt-cache
      - run:
          name: Check style
          no_output_timeout: 35m
          command: cargo fmt --all -- --check
      - clear_environment:
          cache_key: leo-fmt-cache

  clippy:
    docker:
      - image: cimg/rust:1.54.0
    resource_class: xlarge
    steps:
      - checkout
      - setup_environment:
          cache_key: leo-clippy-cache
      - run:
          name: Clippy
          no_output_timeout: 35m
          command: cargo clippy --all-features --examples --all --benches
      - clear_environment:
          cache_key: leo-clippy-cache
          
  # code-cov:
  #   docker:
  #     - image: cimg/rust:1.54.0
  #   resource_class: xlarge
  #   environment:
  #     RUSTC_BOOTSTRAP: 1
  #   steps:
  #     - checkout
  #     - setup_environment:
  #         cache_key: leo-codecov-cache
  #     - run:
  #         name: Build and run tests
  #         no_output_timeout: 30m
  #         command: cargo test --all
  #     - run:
  #         name: Install Code Cov Deps
  #         no_output_timeout: 30m
  #         command: |
  #           sudo apt-get update
  #           sudo apt-get -y install binutils-dev libcurl4-openssl-dev zlib1g-dev libdw-dev libiberty-dev
  #     - run:
  #         name: Generate Coverage Report
  #         no_output_timeout: 30m
  #         command: |
  #           wget https://github.com/SimonKagstrom/kcov/archive/master.tar.gz
  #           tar xzf master.tar.gz
  #           cd kcov-master
  #           mkdir build && cd build
  #           cmake .. && make
  #           make install DESTDIR=../../kcov-build
  #           cd ../..
  #           rm -rf kcov-master
  #           for file in target/debug/deps/*-*; do if [[ "$file" != *\.* ]]; then mkdir -p "target/cov/$(basename $file)"; ./kcov-build/usr/local/bin/kcov --exclude-pattern=/.cargo,/usr/lib --exclude-region='@kcov_skip(start):@kcov_skip(end)' --verify "target/cov/$(basename $file)" "$file"; fi done
  #     steps:
  #     - codecov/upload:
  #         file: {{}}
  #     - persist_to_workspace:
  #         root: ~/
  #         paths: project/
  #     - clear_environment:
  #         cache_key: leo-codecov-cache

  leo-executable:
    docker:
      - image: cimg/rust:1.54.0
    resource_class: xlarge
    steps:
      - checkout
      - setup_environment:
          cache_key: leo-executable-cache
      - run:
          name: Build and install Leo
          no_output_timeout: 30m
          command: cargo install --path . --root . --locked
      - persist_to_workspace:
          root: ~/
          paths: project/
      - clear_environment:
          cache_key: leo-executable-cache

  leo-new:
    docker:
      - image: cimg/rust:1.54.0
    resource_class: xlarge
    steps:
      - attach_workspace:
          at: /home/circleci/project/
      - run:
          name: leo new
          command: |
            export LEO=/home/circleci/project/project/bin/leo
            ./project/.circleci/leo-new.sh

  leo-init:
    docker:
      - image: cimg/rust:1.54.0
    resource_class: xlarge
    steps:
      - attach_workspace:
          at: /home/circleci/project/
      - run:
          name: leo init
          command: |
            export LEO=/home/circleci/project/project/bin/leo
            ./project/.circleci/leo-init.sh

  leo-clean:
    docker:
      - image: cimg/rust:1.54.0
    resource_class: xlarge
    steps:
      - attach_workspace:
          at: /home/circleci/project/
      - run:
          name: leo clean
          command: |
            export LEO=/home/circleci/project/project/bin/leo
            ./project/.circleci/leo-clean.sh

  leo-setup:
    docker:
      - image: cimg/rust:1.54.0
    resource_class: xlarge
    steps:
      - attach_workspace:
          at: /home/circleci/project/
      - run:
          name: leo setup
          command: |
            export LEO=/home/circleci/project/project/bin/leo
            ./project/.circleci/leo-setup.sh

<<<<<<< HEAD
  # leo-add-remove:
  #   docker:
  #     - image: cimg/rust:1.53
  #   resource_class: xlarge
  #   steps:
  #     - attach_workspace:
  #         at: /home/circleci/project/
  #     - run:
  #         name: leo add & remove
  #         command: |
  #           export LEO=/home/circleci/project/project/bin/leo
  #           ./project/.circleci/leo-add-remove.sh
=======
  leo-add-remove:
    docker:
      - image: cimg/rust:1.54.0
    resource_class: xlarge
    steps:
      - attach_workspace:
          at: /home/circleci/project/
      - run:
          name: leo add & remove
          command: |
            export LEO=/home/circleci/project/project/bin/leo
            ./project/.circleci/leo-add-remove.sh
>>>>>>> 235daa9e

  leo-check-constraints:
    docker:
      - image: cimg/rust:1.54.0
    resource_class: xlarge
    steps:
      - attach_workspace:
          at: /home/circleci/project/
      - run:
          name: leo check constraints for Pedersen Hash
          command: |
            export LEO=/home/circleci/project/project/bin/leo
            ./project/.circleci/leo-check-constraints.sh

  leo-login-logout:
    docker:
      - image: cimg/rust:1.54.0
    resource_class: xlarge
    steps:
      - attach_workspace:
          at: /home/circleci/project/
      - run:
          name: leo login & logout
          command: |
            export LEO=/home/circleci/project/project/bin/leo
            ./project/.circleci/leo-login-logout.sh

  leo-clone:
    docker:
      - image: cimg/rust:1.54.0
    resource_class: xlarge
    steps:
      - attach_workspace:
          at: /home/circleci/project/
      - run:
          name: leo clone
          command: |
            export LEO=/home/circleci/project/project/bin/leo
            ./project/.circleci/leo-clone.sh

  leo-publish:
    docker:
      - image: cimg/rust:1.54.0
    resource_class: xlarge
    steps:
      - attach_workspace:
          at: /home/circleci/project/
      - run:
          name: leo publish
          command: |
            export LEO=/home/circleci/project/project/bin/leo
            ./project/.circleci/leo-publish.sh

workflows:
  version: 2
  main-workflow:
    jobs:
      - check-style
      - clippy
      - leo-executable
      - leo-new:
          requires:
            - leo-executable
      - leo-init:
          requires:
            - leo-executable
      - leo-clean:
          requires:
            - leo-executable
      - leo-setup:
          requires:
            - leo-executable
      # - leo-add-remove:
      #     requires:
      #       - leo-executable
      - leo-check-constraints:
          requires:
            - leo-executable
      - leo-login-logout:
          requires:
            - leo-executable
      - leo-clone:
          requires:
            - leo-executable
      - leo-publish:
          requires:
            - leo-executable<|MERGE_RESOLUTION|>--- conflicted
+++ resolved
@@ -186,10 +186,9 @@
             export LEO=/home/circleci/project/project/bin/leo
             ./project/.circleci/leo-setup.sh
 
-<<<<<<< HEAD
   # leo-add-remove:
   #   docker:
-  #     - image: cimg/rust:1.53
+  #     - image: cimg/rust:1.54.0
   #   resource_class: xlarge
   #   steps:
   #     - attach_workspace:
@@ -199,20 +198,6 @@
   #         command: |
   #           export LEO=/home/circleci/project/project/bin/leo
   #           ./project/.circleci/leo-add-remove.sh
-=======
-  leo-add-remove:
-    docker:
-      - image: cimg/rust:1.54.0
-    resource_class: xlarge
-    steps:
-      - attach_workspace:
-          at: /home/circleci/project/
-      - run:
-          name: leo add & remove
-          command: |
-            export LEO=/home/circleci/project/project/bin/leo
-            ./project/.circleci/leo-add-remove.sh
->>>>>>> 235daa9e
 
   leo-check-constraints:
     docker:
