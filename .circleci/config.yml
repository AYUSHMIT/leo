--- conflicted
+++ resolved
@@ -46,11 +46,7 @@
 jobs:
   check-style:
     docker:
-<<<<<<< HEAD
-      - image: cimg/rust:1.53.0
-=======
-      - image: cimg/rust:1.53
->>>>>>> 9facd3e9
+      - image: cimg/rust:1.53
     resource_class: xlarge
     steps:
       - checkout
@@ -63,10 +59,9 @@
       - clear_environment:
           cache_key: leo-fmt-cache
 
-<<<<<<< HEAD
   clippy:
     docker:
-      - image: cimg/rust:1.53.0
+      - image: cimg/rust:1.53
     resource_class: xlarge
     steps:
       - checkout
@@ -123,12 +118,7 @@
 
   leo-executable:
     docker:
-      - image: cimg/rust:1.53.0
-=======
-  leo-executable:
-    docker:
-      - image: cimg/rust:1.53
->>>>>>> 9facd3e9
+      - image: cimg/rust:1.53
     resource_class: xlarge
     steps:
       - checkout
@@ -146,11 +136,7 @@
 
   leo-new:
     docker:
-<<<<<<< HEAD
-      - image: cimg/rust:1.53.0
-=======
-      - image: cimg/rust:1.53
->>>>>>> 9facd3e9
+      - image: cimg/rust:1.53
     resource_class: xlarge
     steps:
       - attach_workspace:
@@ -163,11 +149,7 @@
 
   leo-init:
     docker:
-<<<<<<< HEAD
-      - image: cimg/rust:1.53.0
-=======
-      - image: cimg/rust:1.53
->>>>>>> 9facd3e9
+      - image: cimg/rust:1.53
     resource_class: xlarge
     steps:
       - attach_workspace:
@@ -180,11 +162,7 @@
 
   leo-clean:
     docker:
-<<<<<<< HEAD
-      - image: cimg/rust:1.53.0
-=======
-      - image: cimg/rust:1.53
->>>>>>> 9facd3e9
+      - image: cimg/rust:1.53
     resource_class: xlarge
     steps:
       - attach_workspace:
@@ -197,11 +175,7 @@
 
   leo-setup:
     docker:
-<<<<<<< HEAD
-      - image: cimg/rust:1.53.0
-=======
-      - image: cimg/rust:1.53
->>>>>>> 9facd3e9
+      - image: cimg/rust:1.53
     resource_class: xlarge
     steps:
       - attach_workspace:
@@ -214,11 +188,7 @@
 
   leo-add-remove:
     docker:
-<<<<<<< HEAD
-      - image: cimg/rust:1.53.0
-=======
-      - image: cimg/rust:1.53
->>>>>>> 9facd3e9
+      - image: cimg/rust:1.53
     resource_class: xlarge
     steps:
       - attach_workspace:
@@ -244,11 +214,7 @@
 
   leo-login-logout:
     docker:
-<<<<<<< HEAD
-      - image: cimg/rust:1.53.0
-=======
-      - image: cimg/rust:1.53
->>>>>>> 9facd3e9
+      - image: cimg/rust:1.53
     resource_class: xlarge
     steps:
       - attach_workspace:
@@ -261,11 +227,7 @@
 
   leo-clone:
     docker:
-<<<<<<< HEAD
-      - image: cimg/rust:1.53.0
-=======
-      - image: cimg/rust:1.53
->>>>>>> 9facd3e9
+      - image: cimg/rust:1.53
     resource_class: xlarge
     steps:
       - attach_workspace:
@@ -278,11 +240,7 @@
 
   leo-publish:
     docker:
-<<<<<<< HEAD
-      - image: cimg/rust:1.53.0
-=======
-      - image: cimg/rust:1.53
->>>>>>> 9facd3e9
+      - image: cimg/rust:1.53
     resource_class: xlarge
     steps:
       - attach_workspace:
@@ -297,12 +255,8 @@
   version: 2
   main-workflow:
     jobs:
-<<<<<<< HEAD
       - check-style
       - clippy
-=======
-      - rust-stable
->>>>>>> 9facd3e9
       - leo-executable
       - leo-new:
           requires:
