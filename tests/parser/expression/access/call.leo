--- conflicted
+++ resolved
@@ -7,12 +7,4 @@
 X()
 x(y)
 x(y, z)
-<<<<<<< HEAD
-x(x, y, z)
-x::y()
-x::y(x)
-x.0(x)
-x[0u32](x)
-=======
-x(x, y, z)
->>>>>>> 4617c3ba
+x(x, y, z)