---
namespace: Compile
expectation: Pass
outputs:
  - - compile:
<<<<<<< HEAD
        - initial_symbol_table: 781e98a425e5a4cccdfa0cf282b9fa61aab03fabd2dce93473005944a59497ac
          type_checked_symbol_table: 3289d570e78479443be89cada79ae9adad222f4f63835001c8de724b3e03b73d
          unrolled_symbol_table: 3289d570e78479443be89cada79ae9adad222f4f63835001c8de724b3e03b73d
          initial_ast: bdf88c463a903cff4f4090ff85714e895ecd18a4c6744d6f81fbc11deeab2889
          unrolled_ast: bdf88c463a903cff4f4090ff85714e895ecd18a4c6744d6f81fbc11deeab2889
          ssa_ast: 437b7c54e3fa5620356c8b602c94b71a36c7f29432ea463d0d2340f8159f927f
          flattened_ast: f1a4ce6c833ddb040a882c50fc903e43bbd7a233904cb6f9dc6e5e59be0cd9ad
          destructured_ast: 77cfb286ccb92b64520971146ca5afb04b1356ac75a24c23d6ab8663c89515e0
          inlined_ast: 77cfb286ccb92b64520971146ca5afb04b1356ac75a24c23d6ab8663c89515e0
          dce_ast: 77cfb286ccb92b64520971146ca5afb04b1356ac75a24c23d6ab8663c89515e0
=======
        - initial_symbol_table: bc854f3a1de7f58d812d13c5ab1b977ee9b36c4ef8627db0a50304eca4e8cf0c
          type_checked_symbol_table: 0da888032978a6eac50251afded37e8c88eebf87c204310fcf7297c0d01b3e4f
          unrolled_symbol_table: 0da888032978a6eac50251afded37e8c88eebf87c204310fcf7297c0d01b3e4f
          initial_ast: ffb13379683f1b4ad5780c157d37d1c7f1e4e73d48268b32dcbba9da9c0b1725
          unrolled_ast: ffb13379683f1b4ad5780c157d37d1c7f1e4e73d48268b32dcbba9da9c0b1725
          ssa_ast: b148c95338542d9d75e17aea7dfa43259db7f99d212195c23174a46981e7dcd2
          flattened_ast: dba2722601db24d58ebb132b856462d7db8cd1e5d812673f25d7097567f7825d
          destructured_ast: 4efec70be70ab7672e8aa2690d1943cf247bf7d1e072bc47abfca7d8af99355f
          inlined_ast: 4efec70be70ab7672e8aa2690d1943cf247bf7d1e072bc47abfca7d8af99355f
          dce_ast: 4efec70be70ab7672e8aa2690d1943cf247bf7d1e072bc47abfca7d8af99355f
>>>>>>> 1d9197f4
          bytecode: ad633a49970484d1285719af828974f068669c6aef5a1d0e6471cc1285469d09
          errors: ""
          warnings: ""<|MERGE_RESOLUTION|>--- conflicted
+++ resolved
@@ -3,29 +3,16 @@
 expectation: Pass
 outputs:
   - - compile:
-<<<<<<< HEAD
-        - initial_symbol_table: 781e98a425e5a4cccdfa0cf282b9fa61aab03fabd2dce93473005944a59497ac
-          type_checked_symbol_table: 3289d570e78479443be89cada79ae9adad222f4f63835001c8de724b3e03b73d
-          unrolled_symbol_table: 3289d570e78479443be89cada79ae9adad222f4f63835001c8de724b3e03b73d
-          initial_ast: bdf88c463a903cff4f4090ff85714e895ecd18a4c6744d6f81fbc11deeab2889
-          unrolled_ast: bdf88c463a903cff4f4090ff85714e895ecd18a4c6744d6f81fbc11deeab2889
-          ssa_ast: 437b7c54e3fa5620356c8b602c94b71a36c7f29432ea463d0d2340f8159f927f
-          flattened_ast: f1a4ce6c833ddb040a882c50fc903e43bbd7a233904cb6f9dc6e5e59be0cd9ad
-          destructured_ast: 77cfb286ccb92b64520971146ca5afb04b1356ac75a24c23d6ab8663c89515e0
-          inlined_ast: 77cfb286ccb92b64520971146ca5afb04b1356ac75a24c23d6ab8663c89515e0
-          dce_ast: 77cfb286ccb92b64520971146ca5afb04b1356ac75a24c23d6ab8663c89515e0
-=======
-        - initial_symbol_table: bc854f3a1de7f58d812d13c5ab1b977ee9b36c4ef8627db0a50304eca4e8cf0c
-          type_checked_symbol_table: 0da888032978a6eac50251afded37e8c88eebf87c204310fcf7297c0d01b3e4f
-          unrolled_symbol_table: 0da888032978a6eac50251afded37e8c88eebf87c204310fcf7297c0d01b3e4f
-          initial_ast: ffb13379683f1b4ad5780c157d37d1c7f1e4e73d48268b32dcbba9da9c0b1725
-          unrolled_ast: ffb13379683f1b4ad5780c157d37d1c7f1e4e73d48268b32dcbba9da9c0b1725
-          ssa_ast: b148c95338542d9d75e17aea7dfa43259db7f99d212195c23174a46981e7dcd2
-          flattened_ast: dba2722601db24d58ebb132b856462d7db8cd1e5d812673f25d7097567f7825d
-          destructured_ast: 4efec70be70ab7672e8aa2690d1943cf247bf7d1e072bc47abfca7d8af99355f
-          inlined_ast: 4efec70be70ab7672e8aa2690d1943cf247bf7d1e072bc47abfca7d8af99355f
-          dce_ast: 4efec70be70ab7672e8aa2690d1943cf247bf7d1e072bc47abfca7d8af99355f
->>>>>>> 1d9197f4
+        - initial_symbol_table: 98620129b0cae3db8279fce93caa34d45de1f5391c28c6cbcb4cc03f30f2afd8
+          type_checked_symbol_table: 92edf34ecf2d3908533c31a80ea3b094fcb4009c6139c18fee15299d7b48250f
+          unrolled_symbol_table: 92edf34ecf2d3908533c31a80ea3b094fcb4009c6139c18fee15299d7b48250f
+          initial_ast: 11d7a73b8a5367111769db51f97bdb5d0aaa50e36e12b63af1b5a319e71b828c
+          unrolled_ast: 11d7a73b8a5367111769db51f97bdb5d0aaa50e36e12b63af1b5a319e71b828c
+          ssa_ast: 5b97c863f50fd38f339edceafddca0bd87f363c3713e221dd2ef9f61727fa59a
+          flattened_ast: 28ebdf7d6ff6c185998d456c3b5cfcfbe06a15c23588059b643ee8bc4eadf554
+          destructured_ast: 92d14541313ed61b47172e652a33a2eb679940760f075f3ed0f1fdc85c311b2e
+          inlined_ast: 92d14541313ed61b47172e652a33a2eb679940760f075f3ed0f1fdc85c311b2e
+          dce_ast: 92d14541313ed61b47172e652a33a2eb679940760f075f3ed0f1fdc85c311b2e
           bytecode: ad633a49970484d1285719af828974f068669c6aef5a1d0e6471cc1285469d09
           errors: ""
           warnings: ""