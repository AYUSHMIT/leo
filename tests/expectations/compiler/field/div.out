---
namespace: Compile
expectation: Pass
outputs:
  - - compile:
<<<<<<< HEAD
        - initial_symbol_table: 781e98a425e5a4cccdfa0cf282b9fa61aab03fabd2dce93473005944a59497ac
          type_checked_symbol_table: 3289d570e78479443be89cada79ae9adad222f4f63835001c8de724b3e03b73d
          unrolled_symbol_table: 3289d570e78479443be89cada79ae9adad222f4f63835001c8de724b3e03b73d
          initial_ast: 37bf8e60733b184d4cb5b0862412bcd0e23b7bff37b314a93ab1aa2d0b66bb48
          unrolled_ast: 37bf8e60733b184d4cb5b0862412bcd0e23b7bff37b314a93ab1aa2d0b66bb48
          ssa_ast: 3bdb42e9741113b19e456c1a3a09439573603d952dafc95c64b0b7a458c95540
          flattened_ast: 1970b45ad4c13b6c33d707bb8225d32823bbad085cd985e2c0f4870dac24fda5
          destructured_ast: bb6402166c1641698b608136dcb061fd6ce096c7ef108528d1e2fb7ca134114d
          inlined_ast: bb6402166c1641698b608136dcb061fd6ce096c7ef108528d1e2fb7ca134114d
          dce_ast: bb6402166c1641698b608136dcb061fd6ce096c7ef108528d1e2fb7ca134114d
=======
        - initial_symbol_table: bc854f3a1de7f58d812d13c5ab1b977ee9b36c4ef8627db0a50304eca4e8cf0c
          type_checked_symbol_table: 0da888032978a6eac50251afded37e8c88eebf87c204310fcf7297c0d01b3e4f
          unrolled_symbol_table: 0da888032978a6eac50251afded37e8c88eebf87c204310fcf7297c0d01b3e4f
          initial_ast: c63c7b8fb45f01413270345a5aad444b483b2e22f961465d1ab4f9d636b746d3
          unrolled_ast: c63c7b8fb45f01413270345a5aad444b483b2e22f961465d1ab4f9d636b746d3
          ssa_ast: 987479d942b70fffb109799e764b5c29fdac2e2a1ee14e1e734c2b67c8b95eac
          flattened_ast: fa4004218c628fa0b2953b642195d58beef6e7c21645cf93f02a2b4eea4d2189
          destructured_ast: 029dfd1f1065c08284e69d5d88ee55a43cad0fa876e41257e2b0de841ca599a5
          inlined_ast: 029dfd1f1065c08284e69d5d88ee55a43cad0fa876e41257e2b0de841ca599a5
          dce_ast: 029dfd1f1065c08284e69d5d88ee55a43cad0fa876e41257e2b0de841ca599a5
>>>>>>> 1d9197f4
          bytecode: 8076383080c6f141d8c6038360d4c9494a44f39b20f85614faf57bb7f6e3a10d
          errors: ""
          warnings: ""<|MERGE_RESOLUTION|>--- conflicted
+++ resolved
@@ -3,29 +3,16 @@
 expectation: Pass
 outputs:
   - - compile:
-<<<<<<< HEAD
-        - initial_symbol_table: 781e98a425e5a4cccdfa0cf282b9fa61aab03fabd2dce93473005944a59497ac
-          type_checked_symbol_table: 3289d570e78479443be89cada79ae9adad222f4f63835001c8de724b3e03b73d
-          unrolled_symbol_table: 3289d570e78479443be89cada79ae9adad222f4f63835001c8de724b3e03b73d
-          initial_ast: 37bf8e60733b184d4cb5b0862412bcd0e23b7bff37b314a93ab1aa2d0b66bb48
-          unrolled_ast: 37bf8e60733b184d4cb5b0862412bcd0e23b7bff37b314a93ab1aa2d0b66bb48
-          ssa_ast: 3bdb42e9741113b19e456c1a3a09439573603d952dafc95c64b0b7a458c95540
-          flattened_ast: 1970b45ad4c13b6c33d707bb8225d32823bbad085cd985e2c0f4870dac24fda5
-          destructured_ast: bb6402166c1641698b608136dcb061fd6ce096c7ef108528d1e2fb7ca134114d
-          inlined_ast: bb6402166c1641698b608136dcb061fd6ce096c7ef108528d1e2fb7ca134114d
-          dce_ast: bb6402166c1641698b608136dcb061fd6ce096c7ef108528d1e2fb7ca134114d
-=======
-        - initial_symbol_table: bc854f3a1de7f58d812d13c5ab1b977ee9b36c4ef8627db0a50304eca4e8cf0c
-          type_checked_symbol_table: 0da888032978a6eac50251afded37e8c88eebf87c204310fcf7297c0d01b3e4f
-          unrolled_symbol_table: 0da888032978a6eac50251afded37e8c88eebf87c204310fcf7297c0d01b3e4f
-          initial_ast: c63c7b8fb45f01413270345a5aad444b483b2e22f961465d1ab4f9d636b746d3
-          unrolled_ast: c63c7b8fb45f01413270345a5aad444b483b2e22f961465d1ab4f9d636b746d3
-          ssa_ast: 987479d942b70fffb109799e764b5c29fdac2e2a1ee14e1e734c2b67c8b95eac
-          flattened_ast: fa4004218c628fa0b2953b642195d58beef6e7c21645cf93f02a2b4eea4d2189
-          destructured_ast: 029dfd1f1065c08284e69d5d88ee55a43cad0fa876e41257e2b0de841ca599a5
-          inlined_ast: 029dfd1f1065c08284e69d5d88ee55a43cad0fa876e41257e2b0de841ca599a5
-          dce_ast: 029dfd1f1065c08284e69d5d88ee55a43cad0fa876e41257e2b0de841ca599a5
->>>>>>> 1d9197f4
+        - initial_symbol_table: 98620129b0cae3db8279fce93caa34d45de1f5391c28c6cbcb4cc03f30f2afd8
+          type_checked_symbol_table: 92edf34ecf2d3908533c31a80ea3b094fcb4009c6139c18fee15299d7b48250f
+          unrolled_symbol_table: 92edf34ecf2d3908533c31a80ea3b094fcb4009c6139c18fee15299d7b48250f
+          initial_ast: e0cff2f63e6d6ace7917626df81f82617defeb55a5c7bab19f07c3d22fab667e
+          unrolled_ast: e0cff2f63e6d6ace7917626df81f82617defeb55a5c7bab19f07c3d22fab667e
+          ssa_ast: dbb622f3afacebb7ac54e83f2187867435c3ac58be650b5ae8a9e12dc13c7eb8
+          flattened_ast: 1fd7a79bfcc6e0a2c389a49d08b03847729265618cfb9527fbd7ef8542b56911
+          destructured_ast: 151e4d2565cce6a7cc3b47043b9f701341a1923b98c3c29a8daf2be5cf50f94d
+          inlined_ast: 151e4d2565cce6a7cc3b47043b9f701341a1923b98c3c29a8daf2be5cf50f94d
+          dce_ast: 151e4d2565cce6a7cc3b47043b9f701341a1923b98c3c29a8daf2be5cf50f94d
           bytecode: 8076383080c6f141d8c6038360d4c9494a44f39b20f85614faf57bb7f6e3a10d
           errors: ""
           warnings: ""