---
namespace: Compile
expectation: Pass
outputs:
  - - compile:
<<<<<<< HEAD
        - initial_symbol_table: de475748bc1840ad7993d80ef7da1a12d8a2050ef9bd614c32678b9ea3f123de
          type_checked_symbol_table: beccbc5e80c6de3eca97a3a6d16b74fe3737f2b8905e07c3e676f8466f9be311
          unrolled_symbol_table: beccbc5e80c6de3eca97a3a6d16b74fe3737f2b8905e07c3e676f8466f9be311
          initial_ast: cdab5f957b943230f54c926bbbf8ea8d844563979abea269f48f490dd718540d
          unrolled_ast: cdab5f957b943230f54c926bbbf8ea8d844563979abea269f48f490dd718540d
          ssa_ast: 99548f7cac3a31cf5cd30e07c4c79556dcea3403571197b151ce8e5d412d6fd1
          flattened_ast: 136de440f9dde2538647a3cbe012f0ed7e38ace82cc3a33465032a012d3673d5
          destructured_ast: fe0b469416ab39e44b376c96cf7c7c4eea3abbe0fb27fb1ae9bda3fba61a0e4f
          inlined_ast: fe0b469416ab39e44b376c96cf7c7c4eea3abbe0fb27fb1ae9bda3fba61a0e4f
          dce_ast: fe0b469416ab39e44b376c96cf7c7c4eea3abbe0fb27fb1ae9bda3fba61a0e4f
=======
        - initial_symbol_table: a26def96b3ad317608c516b942548a565c20cce317584729f048388dd25f41a8
          type_checked_symbol_table: 4a56a9859c1367b1b3987459711124b7348fa07146d842752eeea698dd188ca7
          unrolled_symbol_table: 4a56a9859c1367b1b3987459711124b7348fa07146d842752eeea698dd188ca7
          initial_ast: 470c7850e9ef3c2f1e77a0fc9f9ea172f1f7d1cfc26294f9d835cddc15411dd8
          unrolled_ast: 470c7850e9ef3c2f1e77a0fc9f9ea172f1f7d1cfc26294f9d835cddc15411dd8
          ssa_ast: bffeb071b04bac99d08485f7c7d8f4aaf4af39e67998415b42872911c40f8e76
          flattened_ast: 7a67bb824e3431b1b6e442113891cc3a53bc6b4092363a46926294784daa8a77
          destructured_ast: 95185b8a9a21f67a5ac1ad8f18bda109213cb75ca3baa4b87601e194a08ae051
          inlined_ast: 95185b8a9a21f67a5ac1ad8f18bda109213cb75ca3baa4b87601e194a08ae051
          dce_ast: 95185b8a9a21f67a5ac1ad8f18bda109213cb75ca3baa4b87601e194a08ae051
>>>>>>> 1d9197f4
          bytecode: eb74a56b4c761a3050ee4ca8c5ac6f4085675f0ba71514b9c10cc49044251472
          errors: ""
          warnings: ""<|MERGE_RESOLUTION|>--- conflicted
+++ resolved
@@ -3,29 +3,16 @@
 expectation: Pass
 outputs:
   - - compile:
-<<<<<<< HEAD
-        - initial_symbol_table: de475748bc1840ad7993d80ef7da1a12d8a2050ef9bd614c32678b9ea3f123de
-          type_checked_symbol_table: beccbc5e80c6de3eca97a3a6d16b74fe3737f2b8905e07c3e676f8466f9be311
-          unrolled_symbol_table: beccbc5e80c6de3eca97a3a6d16b74fe3737f2b8905e07c3e676f8466f9be311
-          initial_ast: cdab5f957b943230f54c926bbbf8ea8d844563979abea269f48f490dd718540d
-          unrolled_ast: cdab5f957b943230f54c926bbbf8ea8d844563979abea269f48f490dd718540d
-          ssa_ast: 99548f7cac3a31cf5cd30e07c4c79556dcea3403571197b151ce8e5d412d6fd1
-          flattened_ast: 136de440f9dde2538647a3cbe012f0ed7e38ace82cc3a33465032a012d3673d5
-          destructured_ast: fe0b469416ab39e44b376c96cf7c7c4eea3abbe0fb27fb1ae9bda3fba61a0e4f
-          inlined_ast: fe0b469416ab39e44b376c96cf7c7c4eea3abbe0fb27fb1ae9bda3fba61a0e4f
-          dce_ast: fe0b469416ab39e44b376c96cf7c7c4eea3abbe0fb27fb1ae9bda3fba61a0e4f
-=======
-        - initial_symbol_table: a26def96b3ad317608c516b942548a565c20cce317584729f048388dd25f41a8
-          type_checked_symbol_table: 4a56a9859c1367b1b3987459711124b7348fa07146d842752eeea698dd188ca7
-          unrolled_symbol_table: 4a56a9859c1367b1b3987459711124b7348fa07146d842752eeea698dd188ca7
-          initial_ast: 470c7850e9ef3c2f1e77a0fc9f9ea172f1f7d1cfc26294f9d835cddc15411dd8
-          unrolled_ast: 470c7850e9ef3c2f1e77a0fc9f9ea172f1f7d1cfc26294f9d835cddc15411dd8
-          ssa_ast: bffeb071b04bac99d08485f7c7d8f4aaf4af39e67998415b42872911c40f8e76
-          flattened_ast: 7a67bb824e3431b1b6e442113891cc3a53bc6b4092363a46926294784daa8a77
-          destructured_ast: 95185b8a9a21f67a5ac1ad8f18bda109213cb75ca3baa4b87601e194a08ae051
-          inlined_ast: 95185b8a9a21f67a5ac1ad8f18bda109213cb75ca3baa4b87601e194a08ae051
-          dce_ast: 95185b8a9a21f67a5ac1ad8f18bda109213cb75ca3baa4b87601e194a08ae051
->>>>>>> 1d9197f4
+        - initial_symbol_table: 88a00119d37fb3d485ccfdd8464ed5614724888ee8ab2421baa88b9e205e2318
+          type_checked_symbol_table: e3522caa367189ae19e15757b7c7fe6d3a3061c0819f7d24c30209c0397c6043
+          unrolled_symbol_table: e3522caa367189ae19e15757b7c7fe6d3a3061c0819f7d24c30209c0397c6043
+          initial_ast: 757213f5e9476a4e9fa1e3a64f8ba59258397b12f6458f5bbc8a11dd776f363d
+          unrolled_ast: 757213f5e9476a4e9fa1e3a64f8ba59258397b12f6458f5bbc8a11dd776f363d
+          ssa_ast: 22a522f3bad92cc3bf0b2ea6922cefe4af3ba82d073e657fafdd2dd19097dd93
+          flattened_ast: a2056364ce253ffc2e8470f8f473122e075b0a266b213490d90edf0395fcafab
+          destructured_ast: 325f2df12edbee8d19e481abb4858a9f5c94fba88f06945cdc7099684d51936c
+          inlined_ast: 325f2df12edbee8d19e481abb4858a9f5c94fba88f06945cdc7099684d51936c
+          dce_ast: 325f2df12edbee8d19e481abb4858a9f5c94fba88f06945cdc7099684d51936c
           bytecode: eb74a56b4c761a3050ee4ca8c5ac6f4085675f0ba71514b9c10cc49044251472
           errors: ""
           warnings: ""