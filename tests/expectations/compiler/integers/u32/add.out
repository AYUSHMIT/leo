---
namespace: Compile
expectation: Pass
outputs:
  - - compile:
<<<<<<< HEAD
        - initial_symbol_table: a6ec7dcf73c05c9a5181380d10c333f2ee08c64dbe10eb35414d3b47c3f99d87
          type_checked_symbol_table: b4e67af2a30af384f2af1bb217d1558a8ae0e64c83ea0501db92e9c3e458b112
          unrolled_symbol_table: b4e67af2a30af384f2af1bb217d1558a8ae0e64c83ea0501db92e9c3e458b112
          initial_ast: 245be48b8476457132199c451b7dde47d1d34bb9d0b68ed3ab80affae3092470
          unrolled_ast: 245be48b8476457132199c451b7dde47d1d34bb9d0b68ed3ab80affae3092470
          ssa_ast: 6311e03b71fe5e580cbdef2e8821b2aa237f719f2788999f57bc1157024f7027
          flattened_ast: d36d4b88ccd63be1c8ed18509278147913392a5573f3f07c54936f6dd282defc
          destructured_ast: 7691c4f5d44b07df6aec114d2c424a3685f6a97869a88ce6321eaf8a276c5601
          inlined_ast: 7691c4f5d44b07df6aec114d2c424a3685f6a97869a88ce6321eaf8a276c5601
          dce_ast: 7691c4f5d44b07df6aec114d2c424a3685f6a97869a88ce6321eaf8a276c5601
=======
        - initial_symbol_table: 84b5a53a17881a26f063ef6ed8449c1977e94b5e6d3c64d9b74402243f9980dd
          type_checked_symbol_table: 82d830d47149d573eaac406bd8248ae48a5ff9c618ce9f799bbb1c6364729a17
          unrolled_symbol_table: 82d830d47149d573eaac406bd8248ae48a5ff9c618ce9f799bbb1c6364729a17
          initial_ast: 343a92ff72caa51c38b5a6441eeea8948f0a308b28381b17df66eaf4e483b4bb
          unrolled_ast: 343a92ff72caa51c38b5a6441eeea8948f0a308b28381b17df66eaf4e483b4bb
          ssa_ast: 03880b4d86656f25787a7c5b303bfa7c6f8792193f92fbf41e5aa17502ce6af5
          flattened_ast: ac97eac8790f5df2b50d369dad788417c555506b662b6ef496886c00860993cf
          destructured_ast: 7270ad7bcfb10014f81573b300e8fb651f022bc090274a63cf4e48b7ed9de0b6
          inlined_ast: 7270ad7bcfb10014f81573b300e8fb651f022bc090274a63cf4e48b7ed9de0b6
          dce_ast: 7270ad7bcfb10014f81573b300e8fb651f022bc090274a63cf4e48b7ed9de0b6
>>>>>>> 1d9197f4
          bytecode: 6a79f884436b0bdadcee0ff3dd76a5e3fb16cd5d733f2091cbb17cc680c8b185
          errors: ""
          warnings: ""<|MERGE_RESOLUTION|>--- conflicted
+++ resolved
@@ -3,29 +3,16 @@
 expectation: Pass
 outputs:
   - - compile:
-<<<<<<< HEAD
-        - initial_symbol_table: a6ec7dcf73c05c9a5181380d10c333f2ee08c64dbe10eb35414d3b47c3f99d87
-          type_checked_symbol_table: b4e67af2a30af384f2af1bb217d1558a8ae0e64c83ea0501db92e9c3e458b112
-          unrolled_symbol_table: b4e67af2a30af384f2af1bb217d1558a8ae0e64c83ea0501db92e9c3e458b112
-          initial_ast: 245be48b8476457132199c451b7dde47d1d34bb9d0b68ed3ab80affae3092470
-          unrolled_ast: 245be48b8476457132199c451b7dde47d1d34bb9d0b68ed3ab80affae3092470
-          ssa_ast: 6311e03b71fe5e580cbdef2e8821b2aa237f719f2788999f57bc1157024f7027
-          flattened_ast: d36d4b88ccd63be1c8ed18509278147913392a5573f3f07c54936f6dd282defc
-          destructured_ast: 7691c4f5d44b07df6aec114d2c424a3685f6a97869a88ce6321eaf8a276c5601
-          inlined_ast: 7691c4f5d44b07df6aec114d2c424a3685f6a97869a88ce6321eaf8a276c5601
-          dce_ast: 7691c4f5d44b07df6aec114d2c424a3685f6a97869a88ce6321eaf8a276c5601
-=======
-        - initial_symbol_table: 84b5a53a17881a26f063ef6ed8449c1977e94b5e6d3c64d9b74402243f9980dd
-          type_checked_symbol_table: 82d830d47149d573eaac406bd8248ae48a5ff9c618ce9f799bbb1c6364729a17
-          unrolled_symbol_table: 82d830d47149d573eaac406bd8248ae48a5ff9c618ce9f799bbb1c6364729a17
-          initial_ast: 343a92ff72caa51c38b5a6441eeea8948f0a308b28381b17df66eaf4e483b4bb
-          unrolled_ast: 343a92ff72caa51c38b5a6441eeea8948f0a308b28381b17df66eaf4e483b4bb
-          ssa_ast: 03880b4d86656f25787a7c5b303bfa7c6f8792193f92fbf41e5aa17502ce6af5
-          flattened_ast: ac97eac8790f5df2b50d369dad788417c555506b662b6ef496886c00860993cf
-          destructured_ast: 7270ad7bcfb10014f81573b300e8fb651f022bc090274a63cf4e48b7ed9de0b6
-          inlined_ast: 7270ad7bcfb10014f81573b300e8fb651f022bc090274a63cf4e48b7ed9de0b6
-          dce_ast: 7270ad7bcfb10014f81573b300e8fb651f022bc090274a63cf4e48b7ed9de0b6
->>>>>>> 1d9197f4
+        - initial_symbol_table: b058cf2f1048b8bd7cc7ffa2dc8876f46d575fac7dc84845d89cabc9548c88bc
+          type_checked_symbol_table: a8e159126d8006dbee94a18fe8858a1690e64ef2f4752b36dd2d37e0186b7431
+          unrolled_symbol_table: a8e159126d8006dbee94a18fe8858a1690e64ef2f4752b36dd2d37e0186b7431
+          initial_ast: 57b38b0ed37d40261ae6151707e130f21c82ff55d361cc6a9e3d053936d16c5b
+          unrolled_ast: 57b38b0ed37d40261ae6151707e130f21c82ff55d361cc6a9e3d053936d16c5b
+          ssa_ast: 11942fab2544873e0f34b2d8bb04363815984aa56ec02c283666cb4f6f548b4c
+          flattened_ast: 8e09453af8acf7adb78877f23346249bde1b5a360e9aef4ea37c16f282e1f502
+          destructured_ast: 1e18b0f8efb605e1cffefceb0f147b9eb5875feaebe3dd90e74ae8992ee72b45
+          inlined_ast: 1e18b0f8efb605e1cffefceb0f147b9eb5875feaebe3dd90e74ae8992ee72b45
+          dce_ast: 1e18b0f8efb605e1cffefceb0f147b9eb5875feaebe3dd90e74ae8992ee72b45
           bytecode: 6a79f884436b0bdadcee0ff3dd76a5e3fb16cd5d733f2091cbb17cc680c8b185
           errors: ""
           warnings: ""