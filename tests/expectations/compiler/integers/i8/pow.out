--- conflicted
+++ resolved
@@ -3,29 +3,16 @@
 expectation: Pass
 outputs:
   - - compile:
-<<<<<<< HEAD
-        - initial_symbol_table: 2bcb01175109d08fc9945ce76a6e0e23c14ca9a8120aafd8c1f438f1bf095b09
-          type_checked_symbol_table: 6e510a23ab1bfab0dc17134709a96349999e92de2aeaf7330505898f24d07849
-          unrolled_symbol_table: 6e510a23ab1bfab0dc17134709a96349999e92de2aeaf7330505898f24d07849
-          initial_ast: d3e511a103ecbccc7896688c8f8aa824e5d58309401904a4e11d17b3723f00fe
-          unrolled_ast: d3e511a103ecbccc7896688c8f8aa824e5d58309401904a4e11d17b3723f00fe
-          ssa_ast: 079d10083a4d075d31046a59e56e5a534a66c0a3ac6cc81b617ff55397f03eca
-          flattened_ast: ba539a197253eaea9b5ed3f3de01d6290aa85549c07d2cbba82d2e7225d38ebf
-          destructured_ast: 8392b3d029986b6d608a727674b13fb7cf9596f55e8e18c6eb596d44b6992ead
-          inlined_ast: 8392b3d029986b6d608a727674b13fb7cf9596f55e8e18c6eb596d44b6992ead
-          dce_ast: 8392b3d029986b6d608a727674b13fb7cf9596f55e8e18c6eb596d44b6992ead
-=======
-        - initial_symbol_table: 82c25de06f7b36b4188f67b7fd0cec65698b127beebdfc5196ff9dacff1a2853
-          type_checked_symbol_table: 0236ebf61c96416cf2b7d49a35748dc5c8cff2fce056eedc378dbfc7734dd9e5
-          unrolled_symbol_table: 0236ebf61c96416cf2b7d49a35748dc5c8cff2fce056eedc378dbfc7734dd9e5
-          initial_ast: 65af34fcaa0297a7d7c822cb6e52bb4e5416108c1a937e7e66ff25e80017faae
-          unrolled_ast: 65af34fcaa0297a7d7c822cb6e52bb4e5416108c1a937e7e66ff25e80017faae
-          ssa_ast: cf8cac5e9a1d1df1855ceea3a8857767a32db0de84cf54c8b42966a0eb154318
-          flattened_ast: 30557262cb7ba6d02553ba24016c2fe8f46368065b165aa9db9f769c3e280b09
-          destructured_ast: f90effdb0b3a849cf60c2c97a9acee7f277d5bb2d0b7219cbcc2e10a29b77b01
-          inlined_ast: f90effdb0b3a849cf60c2c97a9acee7f277d5bb2d0b7219cbcc2e10a29b77b01
-          dce_ast: f90effdb0b3a849cf60c2c97a9acee7f277d5bb2d0b7219cbcc2e10a29b77b01
->>>>>>> 1d9197f4
+        - initial_symbol_table: 21e90fe7d6f31f80a2c7e2c9d8eda0b9f13c6b0f810a2eaa86441805fe91f4fa
+          type_checked_symbol_table: cce30978c007083c138587349358f116ae192df25f14060c376ded79d4e00674
+          unrolled_symbol_table: cce30978c007083c138587349358f116ae192df25f14060c376ded79d4e00674
+          initial_ast: 3b9473ecefd63ac652479cc7f639ee7f5fcdcd7ef7036b84ea70e7aff73ddcc3
+          unrolled_ast: 3b9473ecefd63ac652479cc7f639ee7f5fcdcd7ef7036b84ea70e7aff73ddcc3
+          ssa_ast: 0cb09af29a30b87d9e67f875a36774c7765284c78ca4b7ba7c1b185b0498a09f
+          flattened_ast: 3249c8482d4341537f945d5deb9c4c634f547a674698d9324e5dd463b247e800
+          destructured_ast: be05c2dc2d82ac15f9ab9e6b83c6849846cf93fe2d817fe065bf9267dbc71627
+          inlined_ast: be05c2dc2d82ac15f9ab9e6b83c6849846cf93fe2d817fe065bf9267dbc71627
+          dce_ast: be05c2dc2d82ac15f9ab9e6b83c6849846cf93fe2d817fe065bf9267dbc71627
           bytecode: edd5ec13303284be804f592351207aa0ac4c7c6e0c0b7f9a6377f8b75e0d377e
           errors: ""
           warnings: ""