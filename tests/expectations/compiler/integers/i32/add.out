--- conflicted
+++ resolved
@@ -3,29 +3,16 @@
 expectation: Pass
 outputs:
   - - compile:
-<<<<<<< HEAD
-        - initial_symbol_table: fb4311ca1b374715d63002d60a5460943b85b1f3369784aa3d80d36e82c0f015
-          type_checked_symbol_table: f3d10541b6e1549f2e93043e338effe9d53e2adbae384ed8596c61c8618050d2
-          unrolled_symbol_table: f3d10541b6e1549f2e93043e338effe9d53e2adbae384ed8596c61c8618050d2
-          initial_ast: 56bc4f278802dd003a7dead444e491fd7f2a20054083a0625597f500b8a83bb8
-          unrolled_ast: 56bc4f278802dd003a7dead444e491fd7f2a20054083a0625597f500b8a83bb8
-          ssa_ast: d28c1b0a2e0f457a38dcabcf8c90551e5b86446e6db16a05f9cf8b4eff4853da
-          flattened_ast: 05817bd77b53fd3668373996abed7b690e85c27a4da24fd2ceafe9bf6769cacf
-          destructured_ast: 73d31416a358d0981319627996c1c8eac319b74fc25b98f4bbe401df8d25562e
-          inlined_ast: 73d31416a358d0981319627996c1c8eac319b74fc25b98f4bbe401df8d25562e
-          dce_ast: 73d31416a358d0981319627996c1c8eac319b74fc25b98f4bbe401df8d25562e
-=======
-        - initial_symbol_table: 06560d058b3853a34431e5f1f609a3e762da3452cee9fc7863e6361928a746f3
-          type_checked_symbol_table: 2ddd7ee9c895204bbd933ca128d048d3f26fd5346d25484019e0a580041a1c2b
-          unrolled_symbol_table: 2ddd7ee9c895204bbd933ca128d048d3f26fd5346d25484019e0a580041a1c2b
-          initial_ast: a1692cf1475eb1cc07f76edbc15cd9bc62ae76af7ed4b5e3e2c6198c58b5471e
-          unrolled_ast: a1692cf1475eb1cc07f76edbc15cd9bc62ae76af7ed4b5e3e2c6198c58b5471e
-          ssa_ast: 4b15a90bdb23cfa5980168f055b923f2034c679fab228d846c4527c1bca272a7
-          flattened_ast: 964bf73687330665f1bb88fc3e6b4d4ecf5575155826a6d82daf9f00c5247ea6
-          destructured_ast: 4c2fdbd54c963f1f2ecf68753fafa69d2308cc0a2a71e3f9a8a3a1964e74bcb2
-          inlined_ast: 4c2fdbd54c963f1f2ecf68753fafa69d2308cc0a2a71e3f9a8a3a1964e74bcb2
-          dce_ast: 4c2fdbd54c963f1f2ecf68753fafa69d2308cc0a2a71e3f9a8a3a1964e74bcb2
->>>>>>> 1d9197f4
+        - initial_symbol_table: cb3c54aab60e06f54c2c22dce87a5a5c243f424cfbd9f2706ca26715ca340ef7
+          type_checked_symbol_table: 0369a0b0b5cbbd5439e220f01d85a00caae5a31bb77f7e266607c36cdf78beb5
+          unrolled_symbol_table: 0369a0b0b5cbbd5439e220f01d85a00caae5a31bb77f7e266607c36cdf78beb5
+          initial_ast: c14c0d7eb4171b7798410f603e543dcbe8f5407aab137c4158f0d0ca356014cf
+          unrolled_ast: c14c0d7eb4171b7798410f603e543dcbe8f5407aab137c4158f0d0ca356014cf
+          ssa_ast: e216c8b4739f7f568eb1ff0238db7c02b058d5df2c1e09a6c9459b9d2d72aca5
+          flattened_ast: 45bb4bb53f6532dfa256a2ce7ca645979a7cfe23854b4bd77e00310d8131d30c
+          destructured_ast: c76a34ffdc5bea23502da137cf751d95390d0a105db2082b97a053d0f5a767e6
+          inlined_ast: c76a34ffdc5bea23502da137cf751d95390d0a105db2082b97a053d0f5a767e6
+          dce_ast: c76a34ffdc5bea23502da137cf751d95390d0a105db2082b97a053d0f5a767e6
           bytecode: 2a2cbf02e188b3022afe1de563d58f86c9c18a2277c8dbeb307dd1b5dc66f8d3
           errors: ""
           warnings: ""