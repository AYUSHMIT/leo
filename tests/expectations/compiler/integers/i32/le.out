---
namespace: Compile
expectation: Pass
outputs:
  - - compile:
<<<<<<< HEAD
        - initial_symbol_table: 0449ed47bc01fed62f50b732bb0e1979ca000847e8a02c3b71812390938257eb
          type_checked_symbol_table: f33fb3762ed3e6af58b4a336b516b50b36e6215d657bc3c227b632edbcfd2b06
          unrolled_symbol_table: f33fb3762ed3e6af58b4a336b516b50b36e6215d657bc3c227b632edbcfd2b06
          initial_ast: 5ed82793ad16d58ebeaf8034f5a8783914aad845c75e1bceab1a10d1dbc8c5d1
          unrolled_ast: 5ed82793ad16d58ebeaf8034f5a8783914aad845c75e1bceab1a10d1dbc8c5d1
          ssa_ast: 861203dd504217c3122da6e73bdb565a06163166700e9dd3417dbc01da6aa6ee
          flattened_ast: 02b1e9a467f6ed57e8202d32749adbddf81ec0fc2660f2faa532aef678f8ccc6
          destructured_ast: 242fa7d4269b22a6d02e3a568cd61b5466f7e4522250675087f3bb58ece85872
          inlined_ast: 242fa7d4269b22a6d02e3a568cd61b5466f7e4522250675087f3bb58ece85872
          dce_ast: 242fa7d4269b22a6d02e3a568cd61b5466f7e4522250675087f3bb58ece85872
=======
        - initial_symbol_table: 6b958f1fd15d2d1c2a24852ff42ebccc826a98cfee99abadf4efbd82ba4214a6
          type_checked_symbol_table: f4b938a8d4446e8daa0192dd3a0f2ba80934ec9a860719cc48bfbf3f4cddf3e9
          unrolled_symbol_table: f4b938a8d4446e8daa0192dd3a0f2ba80934ec9a860719cc48bfbf3f4cddf3e9
          initial_ast: c2856a097ff3b813857f0f062c4da78725cd73d12cc6c36c86fddeb25a08a532
          unrolled_ast: c2856a097ff3b813857f0f062c4da78725cd73d12cc6c36c86fddeb25a08a532
          ssa_ast: fbb5532f765498290302db1c72f142f2c5bdd0c63c43c29be38de2a3e98e7294
          flattened_ast: b1cff6fa6e64c189ea4c6eb86d52fefe122ae8843fe0d6ca46482298e04fc57a
          destructured_ast: 7abe886257652dd1bd4bd37e474d3bb069331fc5f9502cd0bf5158790c3adfbc
          inlined_ast: 7abe886257652dd1bd4bd37e474d3bb069331fc5f9502cd0bf5158790c3adfbc
          dce_ast: 7abe886257652dd1bd4bd37e474d3bb069331fc5f9502cd0bf5158790c3adfbc
>>>>>>> 1d9197f4
          bytecode: cc2d953415427376e9e3c26c04b4e66630e4b77f19e04e932b28f04599b7fe77
          errors: ""
          warnings: ""<|MERGE_RESOLUTION|>--- conflicted
+++ resolved
@@ -3,29 +3,16 @@
 expectation: Pass
 outputs:
   - - compile:
-<<<<<<< HEAD
-        - initial_symbol_table: 0449ed47bc01fed62f50b732bb0e1979ca000847e8a02c3b71812390938257eb
-          type_checked_symbol_table: f33fb3762ed3e6af58b4a336b516b50b36e6215d657bc3c227b632edbcfd2b06
-          unrolled_symbol_table: f33fb3762ed3e6af58b4a336b516b50b36e6215d657bc3c227b632edbcfd2b06
-          initial_ast: 5ed82793ad16d58ebeaf8034f5a8783914aad845c75e1bceab1a10d1dbc8c5d1
-          unrolled_ast: 5ed82793ad16d58ebeaf8034f5a8783914aad845c75e1bceab1a10d1dbc8c5d1
-          ssa_ast: 861203dd504217c3122da6e73bdb565a06163166700e9dd3417dbc01da6aa6ee
-          flattened_ast: 02b1e9a467f6ed57e8202d32749adbddf81ec0fc2660f2faa532aef678f8ccc6
-          destructured_ast: 242fa7d4269b22a6d02e3a568cd61b5466f7e4522250675087f3bb58ece85872
-          inlined_ast: 242fa7d4269b22a6d02e3a568cd61b5466f7e4522250675087f3bb58ece85872
-          dce_ast: 242fa7d4269b22a6d02e3a568cd61b5466f7e4522250675087f3bb58ece85872
-=======
-        - initial_symbol_table: 6b958f1fd15d2d1c2a24852ff42ebccc826a98cfee99abadf4efbd82ba4214a6
-          type_checked_symbol_table: f4b938a8d4446e8daa0192dd3a0f2ba80934ec9a860719cc48bfbf3f4cddf3e9
-          unrolled_symbol_table: f4b938a8d4446e8daa0192dd3a0f2ba80934ec9a860719cc48bfbf3f4cddf3e9
-          initial_ast: c2856a097ff3b813857f0f062c4da78725cd73d12cc6c36c86fddeb25a08a532
-          unrolled_ast: c2856a097ff3b813857f0f062c4da78725cd73d12cc6c36c86fddeb25a08a532
-          ssa_ast: fbb5532f765498290302db1c72f142f2c5bdd0c63c43c29be38de2a3e98e7294
-          flattened_ast: b1cff6fa6e64c189ea4c6eb86d52fefe122ae8843fe0d6ca46482298e04fc57a
-          destructured_ast: 7abe886257652dd1bd4bd37e474d3bb069331fc5f9502cd0bf5158790c3adfbc
-          inlined_ast: 7abe886257652dd1bd4bd37e474d3bb069331fc5f9502cd0bf5158790c3adfbc
-          dce_ast: 7abe886257652dd1bd4bd37e474d3bb069331fc5f9502cd0bf5158790c3adfbc
->>>>>>> 1d9197f4
+        - initial_symbol_table: 7947d04305c1d4860d137c7e868d1406c51f40b70c4badc5675b3cf7e0dce5ee
+          type_checked_symbol_table: 9adafcb5400446a57fa938634f73e5ee4de8fec8f276a1acf63314f0b3677b27
+          unrolled_symbol_table: 9adafcb5400446a57fa938634f73e5ee4de8fec8f276a1acf63314f0b3677b27
+          initial_ast: d32ce60be58a30b22200c47efb2f46ed07084af896e58f689927ecc5b7cc7973
+          unrolled_ast: d32ce60be58a30b22200c47efb2f46ed07084af896e58f689927ecc5b7cc7973
+          ssa_ast: 01671d010bd9dd494a0456492e1351b94cb9e4f6b9b47e44ac90807a8831fc53
+          flattened_ast: 3410a585a98141f594814d13b0a4ffde56205a70f63a70e2f611418fabe7dd2a
+          destructured_ast: 4e72a442d4a8435bba7a9533762f4878967df4d46077bad1c6126f8adc69cc69
+          inlined_ast: 4e72a442d4a8435bba7a9533762f4878967df4d46077bad1c6126f8adc69cc69
+          dce_ast: 4e72a442d4a8435bba7a9533762f4878967df4d46077bad1c6126f8adc69cc69
           bytecode: cc2d953415427376e9e3c26c04b4e66630e4b77f19e04e932b28f04599b7fe77
           errors: ""
           warnings: ""