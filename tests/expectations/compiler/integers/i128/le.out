--- conflicted
+++ resolved
@@ -3,29 +3,16 @@
 expectation: Pass
 outputs:
   - - compile:
-<<<<<<< HEAD
-        - initial_symbol_table: 048d12785b65a253303e27b5360a25119c2c98f172883d58cffbc07e49a93e6e
-          type_checked_symbol_table: 45b25983b4fa035c7bb87ba9a0097f18bdfb01a5134827ae97d005d9ed41f649
-          unrolled_symbol_table: 45b25983b4fa035c7bb87ba9a0097f18bdfb01a5134827ae97d005d9ed41f649
-          initial_ast: f6bccc06fae21b09d011a6b4eadca9139848b1cb8cfc96724c395dd754e72049
-          unrolled_ast: f6bccc06fae21b09d011a6b4eadca9139848b1cb8cfc96724c395dd754e72049
-          ssa_ast: 0389f5a951e8aa219810601ead2239bb8b5bfad22613b996030bf745956bb32f
-          flattened_ast: f92f2473198f09ba69125c93c8922f6f0efbd3b7f40e2bc3b114d94461d350e5
-          destructured_ast: 8c2c6c7cb08f521be1a3101275452bc7877d32d19a73afeb806a2d4091f003a7
-          inlined_ast: 8c2c6c7cb08f521be1a3101275452bc7877d32d19a73afeb806a2d4091f003a7
-          dce_ast: 8c2c6c7cb08f521be1a3101275452bc7877d32d19a73afeb806a2d4091f003a7
-=======
-        - initial_symbol_table: f98f96993f96f90a3516835c34ee903610c16535ada506891b4d90c65a92edea
-          type_checked_symbol_table: dd48acb5cc9a57cf51410823aae481397e73bd19e86c840dda8ad9b5ab488e01
-          unrolled_symbol_table: dd48acb5cc9a57cf51410823aae481397e73bd19e86c840dda8ad9b5ab488e01
-          initial_ast: e9dd8ae085bed52d382d1651d875ad0a8b8f2546506bb4d1b27c22a94781641f
-          unrolled_ast: e9dd8ae085bed52d382d1651d875ad0a8b8f2546506bb4d1b27c22a94781641f
-          ssa_ast: 0e0f940f26bed329ab4f079279ac1b150712dca5a86a975a4142f4a5b22973d1
-          flattened_ast: 6c074787317782ee67c3d45829824bb05df24afd32454665069ebbec47019af7
-          destructured_ast: 3d913fa3829ba2c103053cc1cdca25268e31e9da045b8bc28435cc0957de83ec
-          inlined_ast: 3d913fa3829ba2c103053cc1cdca25268e31e9da045b8bc28435cc0957de83ec
-          dce_ast: 3d913fa3829ba2c103053cc1cdca25268e31e9da045b8bc28435cc0957de83ec
->>>>>>> 1d9197f4
+        - initial_symbol_table: 26967678e99292a22f8f5bfb95e8d8ebdf22b10092b9e224078cb4a7d81dc4c5
+          type_checked_symbol_table: 9b03a5a8a469fb1447ce8a3a99f194d20ca54b3adb58bcc24d808792a5fa40f7
+          unrolled_symbol_table: 9b03a5a8a469fb1447ce8a3a99f194d20ca54b3adb58bcc24d808792a5fa40f7
+          initial_ast: 5d8f23da308d016f458aa47d2a0757f66c7f39ba30af1dc93009e578899cdff1
+          unrolled_ast: 5d8f23da308d016f458aa47d2a0757f66c7f39ba30af1dc93009e578899cdff1
+          ssa_ast: e463395afb5d70d3c16c3c6de30459b5edf7c8768555d05a2c60025328f73034
+          flattened_ast: bc5f2a77b2c76ceefc87002024b45fbedd31249e6be19886f9349ba3c58c4a79
+          destructured_ast: 421c606986757519eaea1a2f51e4ee58f21d2403e127eb3cba1951fcb6df9c4e
+          inlined_ast: 421c606986757519eaea1a2f51e4ee58f21d2403e127eb3cba1951fcb6df9c4e
+          dce_ast: 421c606986757519eaea1a2f51e4ee58f21d2403e127eb3cba1951fcb6df9c4e
           bytecode: cc1ee4fde8609e495d29513d4f1ba6088310c0b68929e619e6fef2fbcf127b13
           errors: ""
           warnings: ""