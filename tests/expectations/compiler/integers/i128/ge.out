---
namespace: Compile
expectation: Pass
outputs:
  - - compile:
<<<<<<< HEAD
        - initial_symbol_table: 048d12785b65a253303e27b5360a25119c2c98f172883d58cffbc07e49a93e6e
          type_checked_symbol_table: 45b25983b4fa035c7bb87ba9a0097f18bdfb01a5134827ae97d005d9ed41f649
          unrolled_symbol_table: 45b25983b4fa035c7bb87ba9a0097f18bdfb01a5134827ae97d005d9ed41f649
          initial_ast: f8754573a21765e07940a912e3e23e08efef47dcff9acc823c04e2c56dadb1af
          unrolled_ast: f8754573a21765e07940a912e3e23e08efef47dcff9acc823c04e2c56dadb1af
          ssa_ast: f9f5b6c4d9292e916710f17a53e8d282ace2151cbd3827ef91bfc2be98f3afbe
          flattened_ast: 0cd682d3505aed2da9a488a8ac5a8dee16455083c597c6f1329773abd60c38f6
          destructured_ast: 46a4fa829160c3ac2f1a012ed6a8724b1e5f33f488223bdf8bdde65e864f70d3
          inlined_ast: 46a4fa829160c3ac2f1a012ed6a8724b1e5f33f488223bdf8bdde65e864f70d3
          dce_ast: 46a4fa829160c3ac2f1a012ed6a8724b1e5f33f488223bdf8bdde65e864f70d3
=======
        - initial_symbol_table: f98f96993f96f90a3516835c34ee903610c16535ada506891b4d90c65a92edea
          type_checked_symbol_table: dd48acb5cc9a57cf51410823aae481397e73bd19e86c840dda8ad9b5ab488e01
          unrolled_symbol_table: dd48acb5cc9a57cf51410823aae481397e73bd19e86c840dda8ad9b5ab488e01
          initial_ast: bbd114be2cd3aed3074a56628ef36acdddd59e08e0854d52bac985048d8e0772
          unrolled_ast: bbd114be2cd3aed3074a56628ef36acdddd59e08e0854d52bac985048d8e0772
          ssa_ast: 53a56b33586993c15ac1c384f1bf25453767f912b1f2f39961a79021bc64c8d7
          flattened_ast: 68536405c4222e5c659784ad754ca6a971aa217e5350a933d679a517418a91a0
          destructured_ast: b9205e70fb73c8dfa8405601fae0bb44de2d33cb35cd99f4c366aaf9e5cf2477
          inlined_ast: b9205e70fb73c8dfa8405601fae0bb44de2d33cb35cd99f4c366aaf9e5cf2477
          dce_ast: b9205e70fb73c8dfa8405601fae0bb44de2d33cb35cd99f4c366aaf9e5cf2477
>>>>>>> 1d9197f4
          bytecode: 10cd5a11422cda879fb35cd61b5e1b83e0a3b954e6583f44762802917d338085
          errors: ""
          warnings: ""<|MERGE_RESOLUTION|>--- conflicted
+++ resolved
@@ -3,29 +3,16 @@
 expectation: Pass
 outputs:
   - - compile:
-<<<<<<< HEAD
-        - initial_symbol_table: 048d12785b65a253303e27b5360a25119c2c98f172883d58cffbc07e49a93e6e
-          type_checked_symbol_table: 45b25983b4fa035c7bb87ba9a0097f18bdfb01a5134827ae97d005d9ed41f649
-          unrolled_symbol_table: 45b25983b4fa035c7bb87ba9a0097f18bdfb01a5134827ae97d005d9ed41f649
-          initial_ast: f8754573a21765e07940a912e3e23e08efef47dcff9acc823c04e2c56dadb1af
-          unrolled_ast: f8754573a21765e07940a912e3e23e08efef47dcff9acc823c04e2c56dadb1af
-          ssa_ast: f9f5b6c4d9292e916710f17a53e8d282ace2151cbd3827ef91bfc2be98f3afbe
-          flattened_ast: 0cd682d3505aed2da9a488a8ac5a8dee16455083c597c6f1329773abd60c38f6
-          destructured_ast: 46a4fa829160c3ac2f1a012ed6a8724b1e5f33f488223bdf8bdde65e864f70d3
-          inlined_ast: 46a4fa829160c3ac2f1a012ed6a8724b1e5f33f488223bdf8bdde65e864f70d3
-          dce_ast: 46a4fa829160c3ac2f1a012ed6a8724b1e5f33f488223bdf8bdde65e864f70d3
-=======
-        - initial_symbol_table: f98f96993f96f90a3516835c34ee903610c16535ada506891b4d90c65a92edea
-          type_checked_symbol_table: dd48acb5cc9a57cf51410823aae481397e73bd19e86c840dda8ad9b5ab488e01
-          unrolled_symbol_table: dd48acb5cc9a57cf51410823aae481397e73bd19e86c840dda8ad9b5ab488e01
-          initial_ast: bbd114be2cd3aed3074a56628ef36acdddd59e08e0854d52bac985048d8e0772
-          unrolled_ast: bbd114be2cd3aed3074a56628ef36acdddd59e08e0854d52bac985048d8e0772
-          ssa_ast: 53a56b33586993c15ac1c384f1bf25453767f912b1f2f39961a79021bc64c8d7
-          flattened_ast: 68536405c4222e5c659784ad754ca6a971aa217e5350a933d679a517418a91a0
-          destructured_ast: b9205e70fb73c8dfa8405601fae0bb44de2d33cb35cd99f4c366aaf9e5cf2477
-          inlined_ast: b9205e70fb73c8dfa8405601fae0bb44de2d33cb35cd99f4c366aaf9e5cf2477
-          dce_ast: b9205e70fb73c8dfa8405601fae0bb44de2d33cb35cd99f4c366aaf9e5cf2477
->>>>>>> 1d9197f4
+        - initial_symbol_table: 26967678e99292a22f8f5bfb95e8d8ebdf22b10092b9e224078cb4a7d81dc4c5
+          type_checked_symbol_table: 9b03a5a8a469fb1447ce8a3a99f194d20ca54b3adb58bcc24d808792a5fa40f7
+          unrolled_symbol_table: 9b03a5a8a469fb1447ce8a3a99f194d20ca54b3adb58bcc24d808792a5fa40f7
+          initial_ast: 4a97ae1158da379f97df71c3880ab523c398eaf6298759e557980cfc84fcab6f
+          unrolled_ast: 4a97ae1158da379f97df71c3880ab523c398eaf6298759e557980cfc84fcab6f
+          ssa_ast: 4f4bab95d39b85781fe1f6f6e07bcefa45398d690af6b67bbba530a8dc7bb731
+          flattened_ast: f9edd90b98b188a11663452fdcc796ddcd5e38f792b526cbb6811647e48e39d7
+          destructured_ast: 816012a5af4066b99c8fa487d7cf9bcdb4cf490e3fa2dc19a77a6a885df68893
+          inlined_ast: 816012a5af4066b99c8fa487d7cf9bcdb4cf490e3fa2dc19a77a6a885df68893
+          dce_ast: 816012a5af4066b99c8fa487d7cf9bcdb4cf490e3fa2dc19a77a6a885df68893
           bytecode: 10cd5a11422cda879fb35cd61b5e1b83e0a3b954e6583f44762802917d338085
           errors: ""
           warnings: ""