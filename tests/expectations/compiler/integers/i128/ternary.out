--- conflicted
+++ resolved
@@ -3,29 +3,16 @@
 expectation: Pass
 outputs:
   - - compile:
-<<<<<<< HEAD
-        - initial_symbol_table: d8e193c0fc1513520dda5573beb3d6a86aaac67ac308998f4c605e9c62b379b8
-          type_checked_symbol_table: 3ebcfde97d6e997f14872db3cb2a4d8a9705b9332646f0b7e93e9dae4ae01393
-          unrolled_symbol_table: 3ebcfde97d6e997f14872db3cb2a4d8a9705b9332646f0b7e93e9dae4ae01393
-          initial_ast: 99e7b2d1ee23a9451ce84722bbc7dcf6d6832780c881e0942eb5311dd5b8adce
-          unrolled_ast: 99e7b2d1ee23a9451ce84722bbc7dcf6d6832780c881e0942eb5311dd5b8adce
-          ssa_ast: bdf103e51a0fa3b605970cce452ca3acc4aa6f9981dea6cffe2e6e87b6554445
-          flattened_ast: 8add84c7286f0accfb9e7e9d60a5f93562b2c88b89d2bcf3fa7330675dcee522
-          destructured_ast: 31d5c0097af3f7ad97de4eed1366a60b3440ed1e5130836f63be11f087e03821
-          inlined_ast: 31d5c0097af3f7ad97de4eed1366a60b3440ed1e5130836f63be11f087e03821
-          dce_ast: 31d5c0097af3f7ad97de4eed1366a60b3440ed1e5130836f63be11f087e03821
-=======
-        - initial_symbol_table: 1411f3ec5f6414eccf5422e982056d04ff5f1122605316df694b5a7b777b22d4
-          type_checked_symbol_table: 9ee4625b515c7a3632d88c2a29e0cedeb698d9191d2d313505445e5cb401f81d
-          unrolled_symbol_table: 9ee4625b515c7a3632d88c2a29e0cedeb698d9191d2d313505445e5cb401f81d
-          initial_ast: 8fb535abb8dc82d36baa3cf2572dc0d342359c6279326e86bc41190153e469b6
-          unrolled_ast: 8fb535abb8dc82d36baa3cf2572dc0d342359c6279326e86bc41190153e469b6
-          ssa_ast: 60d9a1c8c090f8a15c254826fe09775b46f3af018bc9efd9578542ea50662110
-          flattened_ast: 7ae1235c03b6149541e8b25afb14446b7a733758c73e0a186ed1ade91cd37351
-          destructured_ast: 9d3a8be56b95c4e3f1be6426624070d156975a9e09f2b9472e2f927b5c126dfc
-          inlined_ast: 9d3a8be56b95c4e3f1be6426624070d156975a9e09f2b9472e2f927b5c126dfc
-          dce_ast: 9d3a8be56b95c4e3f1be6426624070d156975a9e09f2b9472e2f927b5c126dfc
->>>>>>> 1d9197f4
+        - initial_symbol_table: acbedd59b5575955dd3e57c00324a9e42deb95c8c2734a29945bf9e2d1926e73
+          type_checked_symbol_table: 2b5d52c6c048a69f9d65cc5139276af72ef27e5d6524255fafe3465c247197d6
+          unrolled_symbol_table: 2b5d52c6c048a69f9d65cc5139276af72ef27e5d6524255fafe3465c247197d6
+          initial_ast: ed5862f46b7b3ef3addca4454ba225646fd1d9cc800a5a4f8d585d631d9d36f6
+          unrolled_ast: ed5862f46b7b3ef3addca4454ba225646fd1d9cc800a5a4f8d585d631d9d36f6
+          ssa_ast: 17e1a255732c391dfff6fa4fd03f076cef97983916d270fece8cb17fb7bcdfb8
+          flattened_ast: 79798fc4c657bf4b1f316db4fc70e3be0fef1add5157f39a97bc89abb16c1ae5
+          destructured_ast: 72361c470c5bacf68944f864aa46d0a26eacecf977d4e3ffaec18f3ad6a58ae9
+          inlined_ast: 72361c470c5bacf68944f864aa46d0a26eacecf977d4e3ffaec18f3ad6a58ae9
+          dce_ast: 72361c470c5bacf68944f864aa46d0a26eacecf977d4e3ffaec18f3ad6a58ae9
           bytecode: dfa955d512febab56fa2b549f3f0857663aaddb77a71f0322d48b26af49eb2af
           errors: ""
           warnings: ""