---
namespace: Compile
expectation: Pass
outputs:
  - - compile:
<<<<<<< HEAD
        - initial_symbol_table: b681f966c95a87258b38318a68e491f61746a959d82cbdc756fbb31e47f82bba
          type_checked_symbol_table: 620611494d5cb34b734668716dec8e842f0c85b0f79a514c8dda59982328a89e
          unrolled_symbol_table: 620611494d5cb34b734668716dec8e842f0c85b0f79a514c8dda59982328a89e
          initial_ast: 9df09d2470947010ff73d33f9b52a8a6d38856d7822490cc73472b96c5f6b946
          unrolled_ast: 9df09d2470947010ff73d33f9b52a8a6d38856d7822490cc73472b96c5f6b946
          ssa_ast: 22bdf29b54762d77ba825c9dd99d135b683f6fd4792bb0bcad7b18187dc8082b
          flattened_ast: df889d210c9b15939b591113acb5d4b4ddf6914606c5dae8f10088557e437d78
          destructured_ast: c8673af91f9fb3790455518c81e853e8e14833576a3a8e3917e783f75881b12b
          inlined_ast: c8673af91f9fb3790455518c81e853e8e14833576a3a8e3917e783f75881b12b
          dce_ast: c8673af91f9fb3790455518c81e853e8e14833576a3a8e3917e783f75881b12b
=======
        - initial_symbol_table: e757a62763272d24f7a767a8a8e274c922b19a56632711cf86c301729d8aa1e3
          type_checked_symbol_table: baa75b8f93cfc23a112489143d04816bce5c3dd8039305cc153a2695eccccded
          unrolled_symbol_table: baa75b8f93cfc23a112489143d04816bce5c3dd8039305cc153a2695eccccded
          initial_ast: 725cb2729b2b1eff9c06ea3cbd44e15da46179e57a7f27bfca7c96832a96b73d
          unrolled_ast: 725cb2729b2b1eff9c06ea3cbd44e15da46179e57a7f27bfca7c96832a96b73d
          ssa_ast: 83764e10b55d47507c8ec488d21f892b98d8dc12809fe8cc701cc375b1eabe67
          flattened_ast: c3cb35a340e95eef16b5eb45af282b4148e9abc1a55320f81483bc9f390d4ade
          destructured_ast: 80522810623a56710af7d6a5a386d0cbfcd3aee38fc5aecb255d0fff295776ea
          inlined_ast: 80522810623a56710af7d6a5a386d0cbfcd3aee38fc5aecb255d0fff295776ea
          dce_ast: 80522810623a56710af7d6a5a386d0cbfcd3aee38fc5aecb255d0fff295776ea
>>>>>>> 1d9197f4
          bytecode: 65af41a661155e3ce64ac1afced0c2ad5098a59a458f1ef3215f34f5a8e4247a
          errors: ""
          warnings: ""<|MERGE_RESOLUTION|>--- conflicted
+++ resolved
@@ -3,29 +3,16 @@
 expectation: Pass
 outputs:
   - - compile:
-<<<<<<< HEAD
-        - initial_symbol_table: b681f966c95a87258b38318a68e491f61746a959d82cbdc756fbb31e47f82bba
-          type_checked_symbol_table: 620611494d5cb34b734668716dec8e842f0c85b0f79a514c8dda59982328a89e
-          unrolled_symbol_table: 620611494d5cb34b734668716dec8e842f0c85b0f79a514c8dda59982328a89e
-          initial_ast: 9df09d2470947010ff73d33f9b52a8a6d38856d7822490cc73472b96c5f6b946
-          unrolled_ast: 9df09d2470947010ff73d33f9b52a8a6d38856d7822490cc73472b96c5f6b946
-          ssa_ast: 22bdf29b54762d77ba825c9dd99d135b683f6fd4792bb0bcad7b18187dc8082b
-          flattened_ast: df889d210c9b15939b591113acb5d4b4ddf6914606c5dae8f10088557e437d78
-          destructured_ast: c8673af91f9fb3790455518c81e853e8e14833576a3a8e3917e783f75881b12b
-          inlined_ast: c8673af91f9fb3790455518c81e853e8e14833576a3a8e3917e783f75881b12b
-          dce_ast: c8673af91f9fb3790455518c81e853e8e14833576a3a8e3917e783f75881b12b
-=======
-        - initial_symbol_table: e757a62763272d24f7a767a8a8e274c922b19a56632711cf86c301729d8aa1e3
-          type_checked_symbol_table: baa75b8f93cfc23a112489143d04816bce5c3dd8039305cc153a2695eccccded
-          unrolled_symbol_table: baa75b8f93cfc23a112489143d04816bce5c3dd8039305cc153a2695eccccded
-          initial_ast: 725cb2729b2b1eff9c06ea3cbd44e15da46179e57a7f27bfca7c96832a96b73d
-          unrolled_ast: 725cb2729b2b1eff9c06ea3cbd44e15da46179e57a7f27bfca7c96832a96b73d
-          ssa_ast: 83764e10b55d47507c8ec488d21f892b98d8dc12809fe8cc701cc375b1eabe67
-          flattened_ast: c3cb35a340e95eef16b5eb45af282b4148e9abc1a55320f81483bc9f390d4ade
-          destructured_ast: 80522810623a56710af7d6a5a386d0cbfcd3aee38fc5aecb255d0fff295776ea
-          inlined_ast: 80522810623a56710af7d6a5a386d0cbfcd3aee38fc5aecb255d0fff295776ea
-          dce_ast: 80522810623a56710af7d6a5a386d0cbfcd3aee38fc5aecb255d0fff295776ea
->>>>>>> 1d9197f4
+        - initial_symbol_table: e9e2bc945e5933b1790da2bce31724ec2e3587715c6dc34c540ffb046b3b297d
+          type_checked_symbol_table: 28e164b8f42f236e120517dee666d13e33e5f10ccc491e1d344111539af7c5f0
+          unrolled_symbol_table: 28e164b8f42f236e120517dee666d13e33e5f10ccc491e1d344111539af7c5f0
+          initial_ast: 9741610ec7f5fbd044757469be98b5105d72f1a38cbdc7ee393e8a9940f662bd
+          unrolled_ast: 9741610ec7f5fbd044757469be98b5105d72f1a38cbdc7ee393e8a9940f662bd
+          ssa_ast: 25f8703e34a8bd0e480065a66a8cab504b02362b3884e6c1c9ce0bb934fe5e41
+          flattened_ast: aceaeefa523b5c2de49d91b7d218f0afb4b3b5def9707716461cdd442fdebf16
+          destructured_ast: 0400dc36323284bbc129aa2a5f65322063c76fb116553ececf8adcf6180effad
+          inlined_ast: 0400dc36323284bbc129aa2a5f65322063c76fb116553ececf8adcf6180effad
+          dce_ast: 0400dc36323284bbc129aa2a5f65322063c76fb116553ececf8adcf6180effad
           bytecode: 65af41a661155e3ce64ac1afced0c2ad5098a59a458f1ef3215f34f5a8e4247a
           errors: ""
           warnings: ""