---
namespace: Compile
expectation: Pass
outputs:
  - - compile:
<<<<<<< HEAD
        - initial_symbol_table: b681f966c95a87258b38318a68e491f61746a959d82cbdc756fbb31e47f82bba
          type_checked_symbol_table: 620611494d5cb34b734668716dec8e842f0c85b0f79a514c8dda59982328a89e
          unrolled_symbol_table: 620611494d5cb34b734668716dec8e842f0c85b0f79a514c8dda59982328a89e
          initial_ast: de2773adff58d9aae83869980b7e2984362e0612f8ce454fffce763f39b125ea
          unrolled_ast: de2773adff58d9aae83869980b7e2984362e0612f8ce454fffce763f39b125ea
          ssa_ast: 726ed0da9ace03a933f29a0b4b1c36878f8c6ec2e9fee2d1ce816831a6235199
          flattened_ast: 80c89f99546bc9f353f5ba0aa6c7f0e06a9c8e2468bcf19ff18b26e2b7184680
          destructured_ast: b85e6a2c692399b9be65dcdde192a507baaec4df6aff75679ffdfd4087bc5cf0
          inlined_ast: b85e6a2c692399b9be65dcdde192a507baaec4df6aff75679ffdfd4087bc5cf0
          dce_ast: b85e6a2c692399b9be65dcdde192a507baaec4df6aff75679ffdfd4087bc5cf0
=======
        - initial_symbol_table: e757a62763272d24f7a767a8a8e274c922b19a56632711cf86c301729d8aa1e3
          type_checked_symbol_table: baa75b8f93cfc23a112489143d04816bce5c3dd8039305cc153a2695eccccded
          unrolled_symbol_table: baa75b8f93cfc23a112489143d04816bce5c3dd8039305cc153a2695eccccded
          initial_ast: a58a87ec05f3e276517957d1155f1e888872a905dd9758edca872f1c1c7a6b0a
          unrolled_ast: a58a87ec05f3e276517957d1155f1e888872a905dd9758edca872f1c1c7a6b0a
          ssa_ast: 7d2a19b7b2f96512e6670fd0a9737426db41cb30d59212a2bce4e29cd86d6511
          flattened_ast: 7b721db69fe9718333c61d63866855da14ad96a7c3f5ed7e2d905240a43d24ec
          destructured_ast: ef28788191386ce65c368bc984cfa1894b1d688022fa63e05f62b76a807b9f8c
          inlined_ast: ef28788191386ce65c368bc984cfa1894b1d688022fa63e05f62b76a807b9f8c
          dce_ast: ef28788191386ce65c368bc984cfa1894b1d688022fa63e05f62b76a807b9f8c
>>>>>>> 1d9197f4
          bytecode: 0d753f8ac24fd6daf4150b9ab5d1469e61c65d75c6eddcc8a5dd859e8084fb2f
          errors: ""
          warnings: ""<|MERGE_RESOLUTION|>--- conflicted
+++ resolved
@@ -3,29 +3,16 @@
 expectation: Pass
 outputs:
   - - compile:
-<<<<<<< HEAD
-        - initial_symbol_table: b681f966c95a87258b38318a68e491f61746a959d82cbdc756fbb31e47f82bba
-          type_checked_symbol_table: 620611494d5cb34b734668716dec8e842f0c85b0f79a514c8dda59982328a89e
-          unrolled_symbol_table: 620611494d5cb34b734668716dec8e842f0c85b0f79a514c8dda59982328a89e
-          initial_ast: de2773adff58d9aae83869980b7e2984362e0612f8ce454fffce763f39b125ea
-          unrolled_ast: de2773adff58d9aae83869980b7e2984362e0612f8ce454fffce763f39b125ea
-          ssa_ast: 726ed0da9ace03a933f29a0b4b1c36878f8c6ec2e9fee2d1ce816831a6235199
-          flattened_ast: 80c89f99546bc9f353f5ba0aa6c7f0e06a9c8e2468bcf19ff18b26e2b7184680
-          destructured_ast: b85e6a2c692399b9be65dcdde192a507baaec4df6aff75679ffdfd4087bc5cf0
-          inlined_ast: b85e6a2c692399b9be65dcdde192a507baaec4df6aff75679ffdfd4087bc5cf0
-          dce_ast: b85e6a2c692399b9be65dcdde192a507baaec4df6aff75679ffdfd4087bc5cf0
-=======
-        - initial_symbol_table: e757a62763272d24f7a767a8a8e274c922b19a56632711cf86c301729d8aa1e3
-          type_checked_symbol_table: baa75b8f93cfc23a112489143d04816bce5c3dd8039305cc153a2695eccccded
-          unrolled_symbol_table: baa75b8f93cfc23a112489143d04816bce5c3dd8039305cc153a2695eccccded
-          initial_ast: a58a87ec05f3e276517957d1155f1e888872a905dd9758edca872f1c1c7a6b0a
-          unrolled_ast: a58a87ec05f3e276517957d1155f1e888872a905dd9758edca872f1c1c7a6b0a
-          ssa_ast: 7d2a19b7b2f96512e6670fd0a9737426db41cb30d59212a2bce4e29cd86d6511
-          flattened_ast: 7b721db69fe9718333c61d63866855da14ad96a7c3f5ed7e2d905240a43d24ec
-          destructured_ast: ef28788191386ce65c368bc984cfa1894b1d688022fa63e05f62b76a807b9f8c
-          inlined_ast: ef28788191386ce65c368bc984cfa1894b1d688022fa63e05f62b76a807b9f8c
-          dce_ast: ef28788191386ce65c368bc984cfa1894b1d688022fa63e05f62b76a807b9f8c
->>>>>>> 1d9197f4
+        - initial_symbol_table: e9e2bc945e5933b1790da2bce31724ec2e3587715c6dc34c540ffb046b3b297d
+          type_checked_symbol_table: 28e164b8f42f236e120517dee666d13e33e5f10ccc491e1d344111539af7c5f0
+          unrolled_symbol_table: 28e164b8f42f236e120517dee666d13e33e5f10ccc491e1d344111539af7c5f0
+          initial_ast: 038f29d9bd864f7ba4fdf5b8816c65608f6cad0a666aa5c0e1b677fec0b43d4a
+          unrolled_ast: 038f29d9bd864f7ba4fdf5b8816c65608f6cad0a666aa5c0e1b677fec0b43d4a
+          ssa_ast: ed5404d130ae5bf4e1135fc198fcda42ac055f1b42648c9ee7f0bb5f118c091e
+          flattened_ast: 9cd3c3ef2cff9ad4b503775bcec497a86dd3d2d0733751e413e2bf2578220953
+          destructured_ast: a1f15537cbd436509d0f7042e2a300b733d0abd36323a1595dfe3a6b294816f8
+          inlined_ast: a1f15537cbd436509d0f7042e2a300b733d0abd36323a1595dfe3a6b294816f8
+          dce_ast: a1f15537cbd436509d0f7042e2a300b733d0abd36323a1595dfe3a6b294816f8
           bytecode: 0d753f8ac24fd6daf4150b9ab5d1469e61c65d75c6eddcc8a5dd859e8084fb2f
           errors: ""
           warnings: ""