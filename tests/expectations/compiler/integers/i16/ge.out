---
namespace: Compile
expectation: Pass
outputs:
  - - compile:
<<<<<<< HEAD
        - initial_symbol_table: e7b21f40b9654580d8754120954678fae12ece205e429dbb7e251afea82cc6d0
          type_checked_symbol_table: 7042b9b86f92bd849c092df43c30c5def207c6de105436986eb6ca61ef6a84f1
          unrolled_symbol_table: 7042b9b86f92bd849c092df43c30c5def207c6de105436986eb6ca61ef6a84f1
          initial_ast: dc74e52db306cfe7dc131d4342bad6f40f72a73d08de200d3651365e2d045fc9
          unrolled_ast: dc74e52db306cfe7dc131d4342bad6f40f72a73d08de200d3651365e2d045fc9
          ssa_ast: bb010e94f027e2f753d531a72f32509c5c1cca2c21c6c0d7992731101e2cfbf7
          flattened_ast: 23144d06fcf80cf430de47b1d9ab9119d22d8ba2cfacf2e558eb904a2cebcf08
          destructured_ast: 32f8fa7c046385dd52bc84c2b7ccdb11bb69935cdabea2dc3ec8df08a08e05a8
          inlined_ast: 32f8fa7c046385dd52bc84c2b7ccdb11bb69935cdabea2dc3ec8df08a08e05a8
          dce_ast: 32f8fa7c046385dd52bc84c2b7ccdb11bb69935cdabea2dc3ec8df08a08e05a8
=======
        - initial_symbol_table: b269e4ae60fe173a3592337b74c9f91c3cc7e741faf8dedf9f75b90be71c36e1
          type_checked_symbol_table: 6293d90709fcc1b9b683b7556f1fc98d44383eba1b93b4a4a7d98e6b6831c030
          unrolled_symbol_table: 6293d90709fcc1b9b683b7556f1fc98d44383eba1b93b4a4a7d98e6b6831c030
          initial_ast: 411738bb49a5ef89a27d75ead10426e72c433c4b6756fa8dfe77aee9fe14aec4
          unrolled_ast: 411738bb49a5ef89a27d75ead10426e72c433c4b6756fa8dfe77aee9fe14aec4
          ssa_ast: f58b256d92cba9bcc02d4ca90d15a9ff15fbb506a7778b94d3929bccc7a12a0e
          flattened_ast: 4834789add7d5b0d132d41042b71c3c9521b3d0e1254d3774abfc6f381ae3e81
          destructured_ast: aec3c4227e483c157fe5f34d6cd92f2b47176bc584379d0239fe8681e901b1a0
          inlined_ast: aec3c4227e483c157fe5f34d6cd92f2b47176bc584379d0239fe8681e901b1a0
          dce_ast: aec3c4227e483c157fe5f34d6cd92f2b47176bc584379d0239fe8681e901b1a0
>>>>>>> 1d9197f4
          bytecode: e35d3733d6b9cdae2cad91fa9100d057efcbdf45f16994f11a75319486a81e64
          errors: ""
          warnings: ""<|MERGE_RESOLUTION|>--- conflicted
+++ resolved
@@ -3,29 +3,16 @@
 expectation: Pass
 outputs:
   - - compile:
-<<<<<<< HEAD
-        - initial_symbol_table: e7b21f40b9654580d8754120954678fae12ece205e429dbb7e251afea82cc6d0
-          type_checked_symbol_table: 7042b9b86f92bd849c092df43c30c5def207c6de105436986eb6ca61ef6a84f1
-          unrolled_symbol_table: 7042b9b86f92bd849c092df43c30c5def207c6de105436986eb6ca61ef6a84f1
-          initial_ast: dc74e52db306cfe7dc131d4342bad6f40f72a73d08de200d3651365e2d045fc9
-          unrolled_ast: dc74e52db306cfe7dc131d4342bad6f40f72a73d08de200d3651365e2d045fc9
-          ssa_ast: bb010e94f027e2f753d531a72f32509c5c1cca2c21c6c0d7992731101e2cfbf7
-          flattened_ast: 23144d06fcf80cf430de47b1d9ab9119d22d8ba2cfacf2e558eb904a2cebcf08
-          destructured_ast: 32f8fa7c046385dd52bc84c2b7ccdb11bb69935cdabea2dc3ec8df08a08e05a8
-          inlined_ast: 32f8fa7c046385dd52bc84c2b7ccdb11bb69935cdabea2dc3ec8df08a08e05a8
-          dce_ast: 32f8fa7c046385dd52bc84c2b7ccdb11bb69935cdabea2dc3ec8df08a08e05a8
-=======
-        - initial_symbol_table: b269e4ae60fe173a3592337b74c9f91c3cc7e741faf8dedf9f75b90be71c36e1
-          type_checked_symbol_table: 6293d90709fcc1b9b683b7556f1fc98d44383eba1b93b4a4a7d98e6b6831c030
-          unrolled_symbol_table: 6293d90709fcc1b9b683b7556f1fc98d44383eba1b93b4a4a7d98e6b6831c030
-          initial_ast: 411738bb49a5ef89a27d75ead10426e72c433c4b6756fa8dfe77aee9fe14aec4
-          unrolled_ast: 411738bb49a5ef89a27d75ead10426e72c433c4b6756fa8dfe77aee9fe14aec4
-          ssa_ast: f58b256d92cba9bcc02d4ca90d15a9ff15fbb506a7778b94d3929bccc7a12a0e
-          flattened_ast: 4834789add7d5b0d132d41042b71c3c9521b3d0e1254d3774abfc6f381ae3e81
-          destructured_ast: aec3c4227e483c157fe5f34d6cd92f2b47176bc584379d0239fe8681e901b1a0
-          inlined_ast: aec3c4227e483c157fe5f34d6cd92f2b47176bc584379d0239fe8681e901b1a0
-          dce_ast: aec3c4227e483c157fe5f34d6cd92f2b47176bc584379d0239fe8681e901b1a0
->>>>>>> 1d9197f4
+        - initial_symbol_table: 5df2ffe594181b9cc0903c90708400e008e6b311701d2436476b779ba61c1d23
+          type_checked_symbol_table: 458c03a73ef827a1e9430685e8ffd7bce7606cce8e984d1eb5d4ed7a0510850d
+          unrolled_symbol_table: 458c03a73ef827a1e9430685e8ffd7bce7606cce8e984d1eb5d4ed7a0510850d
+          initial_ast: 45987607ac9573cd3cc792bf37953df05191898c6417af32467bbd19836447f3
+          unrolled_ast: 45987607ac9573cd3cc792bf37953df05191898c6417af32467bbd19836447f3
+          ssa_ast: 9e4dca84f1c7bc06e7e2f432119bc4a742137b0756da6d628c12a93880dcebef
+          flattened_ast: 423022ef7438e119cb9f85504614f2806aaff9397b9f5bee728a5e53ce7604d6
+          destructured_ast: c88b48861a55431b7e0a4bb67c3926771fdede703bc1f654662b5b50ebd51b16
+          inlined_ast: c88b48861a55431b7e0a4bb67c3926771fdede703bc1f654662b5b50ebd51b16
+          dce_ast: c88b48861a55431b7e0a4bb67c3926771fdede703bc1f654662b5b50ebd51b16
           bytecode: e35d3733d6b9cdae2cad91fa9100d057efcbdf45f16994f11a75319486a81e64
           errors: ""
           warnings: ""