--- conflicted
+++ resolved
@@ -3,29 +3,16 @@
 expectation: Pass
 outputs:
   - - compile:
-<<<<<<< HEAD
-        - initial_symbol_table: e7b21f40b9654580d8754120954678fae12ece205e429dbb7e251afea82cc6d0
-          type_checked_symbol_table: 7042b9b86f92bd849c092df43c30c5def207c6de105436986eb6ca61ef6a84f1
-          unrolled_symbol_table: 7042b9b86f92bd849c092df43c30c5def207c6de105436986eb6ca61ef6a84f1
-          initial_ast: 5018df0be73e74dbe1c2ff146c6fdb8a2d27ff69986c7265a9425ec4b39fa337
-          unrolled_ast: 5018df0be73e74dbe1c2ff146c6fdb8a2d27ff69986c7265a9425ec4b39fa337
-          ssa_ast: 683f6091887c03d5142ac76a99a3287a9e3ad58e7e14782ba211d8fffcb2e9c1
-          flattened_ast: 4c2af6d6ca29bd95357d370abdb23b96b2d0eb66687fadf47cea8274ff1695c8
-          destructured_ast: e545738cab56a3b10f9f4dc4b1fe15478b0dd86f160a06dc1757bb62bc45c2a7
-          inlined_ast: e545738cab56a3b10f9f4dc4b1fe15478b0dd86f160a06dc1757bb62bc45c2a7
-          dce_ast: e545738cab56a3b10f9f4dc4b1fe15478b0dd86f160a06dc1757bb62bc45c2a7
-=======
-        - initial_symbol_table: b269e4ae60fe173a3592337b74c9f91c3cc7e741faf8dedf9f75b90be71c36e1
-          type_checked_symbol_table: 6293d90709fcc1b9b683b7556f1fc98d44383eba1b93b4a4a7d98e6b6831c030
-          unrolled_symbol_table: 6293d90709fcc1b9b683b7556f1fc98d44383eba1b93b4a4a7d98e6b6831c030
-          initial_ast: cc2c01274213d0f74f6bec3cce7925544214e6e86df93ed4c9fc414961c13328
-          unrolled_ast: cc2c01274213d0f74f6bec3cce7925544214e6e86df93ed4c9fc414961c13328
-          ssa_ast: 473f80edc126883aa23aba8b1ea29e1136d16ea1ce71e53fe70df71724d449b2
-          flattened_ast: 4ff1ee8cb5a9213cb0b5a7a788125f3b2e22a09c3f66d8e2b9299b2425b5b49d
-          destructured_ast: ff4ff8a40cf59a83495471f93ac4ab892dbea10d713b3539aa989d1757cc9477
-          inlined_ast: ff4ff8a40cf59a83495471f93ac4ab892dbea10d713b3539aa989d1757cc9477
-          dce_ast: ff4ff8a40cf59a83495471f93ac4ab892dbea10d713b3539aa989d1757cc9477
->>>>>>> 1d9197f4
+        - initial_symbol_table: 5df2ffe594181b9cc0903c90708400e008e6b311701d2436476b779ba61c1d23
+          type_checked_symbol_table: 458c03a73ef827a1e9430685e8ffd7bce7606cce8e984d1eb5d4ed7a0510850d
+          unrolled_symbol_table: 458c03a73ef827a1e9430685e8ffd7bce7606cce8e984d1eb5d4ed7a0510850d
+          initial_ast: 0422a0f0a4dc555e53af34cda3cf096e578d2bf3159b93bac928938695f869ce
+          unrolled_ast: 0422a0f0a4dc555e53af34cda3cf096e578d2bf3159b93bac928938695f869ce
+          ssa_ast: 32be361ea64b6ac8c2d2f67c4d00d9c74f8f65e4667a1e238b38441b57d067e8
+          flattened_ast: b55b15c0327af13788356383bec2a16488af78c7604ce7d22ba9c2e4fc3a5200
+          destructured_ast: 8f44e3696dabbb42c522c3e5de6e5a6f606a7c569a4569382c1e68bf999c1080
+          inlined_ast: 8f44e3696dabbb42c522c3e5de6e5a6f606a7c569a4569382c1e68bf999c1080
+          dce_ast: 8f44e3696dabbb42c522c3e5de6e5a6f606a7c569a4569382c1e68bf999c1080
           bytecode: 1ce9578b21f22dfd7342da3a2ea28ed86cb30b94475fc02329dab93fe121eaa3
           errors: ""
           warnings: ""