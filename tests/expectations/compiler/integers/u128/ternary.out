--- conflicted
+++ resolved
@@ -3,29 +3,16 @@
 expectation: Pass
 outputs:
   - - compile:
-<<<<<<< HEAD
-        - initial_symbol_table: 64507b52c698690f12a6765e45f1d2cbf39f8f782c57ba9de2233a9e7fe256fe
-          type_checked_symbol_table: 875e46fec295bd2bd1875a27aef1c840fd75c5d68b2dba1f6c3835c287ade190
-          unrolled_symbol_table: 875e46fec295bd2bd1875a27aef1c840fd75c5d68b2dba1f6c3835c287ade190
-          initial_ast: 6e1b44d83becdc55f7c5f4f78d6c020c40627e183018fde75726687466a1532d
-          unrolled_ast: 6e1b44d83becdc55f7c5f4f78d6c020c40627e183018fde75726687466a1532d
-          ssa_ast: 184951c232e5f448dff4ce8dea7349b057fd77bbe4b7e53b6d09d44a45935a85
-          flattened_ast: 13d50ce3fe3439d5944779ebe7b97ad3e4abde18efa14b83a9a89afd0ea35c67
-          destructured_ast: becb5c0cbc502321094183dadb71420772170cab2cb80057835e3bc8419851ea
-          inlined_ast: becb5c0cbc502321094183dadb71420772170cab2cb80057835e3bc8419851ea
-          dce_ast: becb5c0cbc502321094183dadb71420772170cab2cb80057835e3bc8419851ea
-=======
-        - initial_symbol_table: b1b83705d46c9e50d731859b559ecc609f52867f102b2e424e55a7fab2d311fd
-          type_checked_symbol_table: eb5062f592a43eee77054494f01141c5dcfb13c83fc7a000cee4f5931c486f51
-          unrolled_symbol_table: eb5062f592a43eee77054494f01141c5dcfb13c83fc7a000cee4f5931c486f51
-          initial_ast: d8f8790edf029fe82ed30558b23cb69d242b8e843a60420a15dc14e69ff9fad8
-          unrolled_ast: d8f8790edf029fe82ed30558b23cb69d242b8e843a60420a15dc14e69ff9fad8
-          ssa_ast: 515cd072c804676e5cb2b5454164fe23f2e9956815c92972eec4611806161aa9
-          flattened_ast: 85f3ac8523a068bc899be946c2d07ca2cf93833d269cb3100e0afa45a22c16db
-          destructured_ast: 7e426054bfae963236b01a768dbeab88cd4230f9e2e08181dd544c50d58217e8
-          inlined_ast: 7e426054bfae963236b01a768dbeab88cd4230f9e2e08181dd544c50d58217e8
-          dce_ast: 7e426054bfae963236b01a768dbeab88cd4230f9e2e08181dd544c50d58217e8
->>>>>>> 1d9197f4
+        - initial_symbol_table: 9a4c432fa060a629bac49377ad3eb0ddb836080e6a821e70985d426702529fd0
+          type_checked_symbol_table: b4f99bc329d2ac8f0a4d6e207c56eca34d16b3950fd904bbbde4aaf39c83708e
+          unrolled_symbol_table: b4f99bc329d2ac8f0a4d6e207c56eca34d16b3950fd904bbbde4aaf39c83708e
+          initial_ast: 297478f425756a7f86d07afde03b7594f71d619779928cfe049b1e9b865584c0
+          unrolled_ast: 297478f425756a7f86d07afde03b7594f71d619779928cfe049b1e9b865584c0
+          ssa_ast: 681fe12057eda00bfe0e5490e208571545aa221b389af469b98b9b18fbb82dcc
+          flattened_ast: d1b2be1d274bc2aa0bd0ab387d024bac6bb9be9f8f9c81e344bc48126a728a07
+          destructured_ast: 92a88d9b32009f40dcaeb4264037d29c56350666e3272065a163adc79ef959cf
+          inlined_ast: 92a88d9b32009f40dcaeb4264037d29c56350666e3272065a163adc79ef959cf
+          dce_ast: 92a88d9b32009f40dcaeb4264037d29c56350666e3272065a163adc79ef959cf
           bytecode: d360bfc2331d64cee6cebe783b9ac261efe5c6e8aaa334be38a9c56ab40261b2
           errors: ""
           warnings: ""