--- conflicted
+++ resolved
@@ -3,29 +3,16 @@
 expectation: Pass
 outputs:
   - - compile:
-<<<<<<< HEAD
-        - initial_symbol_table: a4ccb204af8ab9ae346f48ea5d62488a157e46d0e5e1083661f0292609a22992
-          type_checked_symbol_table: 40f5d5514a5bba93a7a23a5bccd29aa28e34aa758370e7c3a78943aee4fc85ef
-          unrolled_symbol_table: 40f5d5514a5bba93a7a23a5bccd29aa28e34aa758370e7c3a78943aee4fc85ef
-          initial_ast: 2c9f50dc431159fa6966436ac2807a57db7fab6b626d04e7f7a84f19d162f5b3
-          unrolled_ast: 2c9f50dc431159fa6966436ac2807a57db7fab6b626d04e7f7a84f19d162f5b3
-          ssa_ast: 2828a176bd36462664a0809757fa5c7a30063471126592b860890d8badd6d211
-          flattened_ast: 357260bd03e7d5abeee1166f16ad7892cb32e13d1f42be41eccbf95e93aff150
-          destructured_ast: 4928949752eb0dd526e35427ecc7ebf273e2fe754fe969a0848366c636717573
-          inlined_ast: 4928949752eb0dd526e35427ecc7ebf273e2fe754fe969a0848366c636717573
-          dce_ast: 4928949752eb0dd526e35427ecc7ebf273e2fe754fe969a0848366c636717573
-=======
-        - initial_symbol_table: 6ec7ef7f615327ce016c37da1e75ce0b78710b332629fbe52a07b2fe623e4a0a
-          type_checked_symbol_table: 3d30713422ff1686999b3d1901a38052a7685b465f258bc6a9c7775ed9b45b24
-          unrolled_symbol_table: 3d30713422ff1686999b3d1901a38052a7685b465f258bc6a9c7775ed9b45b24
-          initial_ast: 13e93da8037aaed74ddacd533865d89fbb8eb0c2c4d0a832c4b534b3b2cb1887
-          unrolled_ast: 13e93da8037aaed74ddacd533865d89fbb8eb0c2c4d0a832c4b534b3b2cb1887
-          ssa_ast: 8384ae9eeacfd03d0f3806a353a52d4cd169a36d189e957133776c5b4ddf9291
-          flattened_ast: 6a337518eb3681ab204b8f6d29140f55709e7c17de81073d4191a003b77ef5d1
-          destructured_ast: d174aaef271f65ee136655f848f30e62a1a6ad6a04f7332e220754eefc12fa8b
-          inlined_ast: d174aaef271f65ee136655f848f30e62a1a6ad6a04f7332e220754eefc12fa8b
-          dce_ast: d174aaef271f65ee136655f848f30e62a1a6ad6a04f7332e220754eefc12fa8b
->>>>>>> 1d9197f4
+        - initial_symbol_table: 64a7cbc0a3c050206ad6948c90eccb6ec28e0a1cbeed1f1a8974562d024b6941
+          type_checked_symbol_table: 84384a022a62a5987b3bbbb94b090e8a00b784c7ca7130db849b3f8d5e616ee3
+          unrolled_symbol_table: 84384a022a62a5987b3bbbb94b090e8a00b784c7ca7130db849b3f8d5e616ee3
+          initial_ast: 4b9a54bbc841fc722911e6184211bd06fea233dbacf9654ff60de53ed1828fde
+          unrolled_ast: 4b9a54bbc841fc722911e6184211bd06fea233dbacf9654ff60de53ed1828fde
+          ssa_ast: b806245da8ff0e71f7ef7649150774b86f688322b317503bea36fe03903bac2a
+          flattened_ast: 13c9473632dba6262c5e25fec7815c8d3a270c23879a58f11068eac64630b169
+          destructured_ast: cf992d3a620a1bdd5866165ffa47b6b5f81db32a30037948eb5384ab4da07d9b
+          inlined_ast: cf992d3a620a1bdd5866165ffa47b6b5f81db32a30037948eb5384ab4da07d9b
+          dce_ast: cf992d3a620a1bdd5866165ffa47b6b5f81db32a30037948eb5384ab4da07d9b
           bytecode: 6a2f064cee58782422db7fc88c4395f7e18281c9bf22e8b7546a054712482d8e
           errors: ""
           warnings: ""