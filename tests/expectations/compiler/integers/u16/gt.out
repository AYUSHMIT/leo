---
namespace: Compile
expectation: Pass
outputs:
  - - compile:
<<<<<<< HEAD
        - initial_symbol_table: e8686dca74c6382e7863165b0c72ebda903de5b6d030330acd5a77455fa365a5
          type_checked_symbol_table: 33583dfa32a078d9a353b75e780f8bf2dadda44a9c570571835dd64f63a4a3cd
          unrolled_symbol_table: 33583dfa32a078d9a353b75e780f8bf2dadda44a9c570571835dd64f63a4a3cd
          initial_ast: 2d0287421faeae187cad56ccd619d9704f6fd066374deaf9e62f29b19ae018e3
          unrolled_ast: 2d0287421faeae187cad56ccd619d9704f6fd066374deaf9e62f29b19ae018e3
          ssa_ast: ec10965d73036fea5f2b5394ccf1e78ad94c8cd8943e22c3a7c085e69ad4384a
          flattened_ast: e0c4f4cd503f6e2f777f9ca7fc8a40b99aa30a3d1b98fc6e564844a310e2847b
          destructured_ast: 00226edc02f55d7766227ee6102ef216263ff61e39ae5b1d7c8c357e56ea3c23
          inlined_ast: 00226edc02f55d7766227ee6102ef216263ff61e39ae5b1d7c8c357e56ea3c23
          dce_ast: 00226edc02f55d7766227ee6102ef216263ff61e39ae5b1d7c8c357e56ea3c23
=======
        - initial_symbol_table: e9f432078912b449337a6d1548169a82a5ab5f5518e96f3ad78dc178d19384eb
          type_checked_symbol_table: beff1354ebe80c549bc9a3353df02a4babd0418e8544056c4b0d0b133f57a4ac
          unrolled_symbol_table: beff1354ebe80c549bc9a3353df02a4babd0418e8544056c4b0d0b133f57a4ac
          initial_ast: 4afa5c17820e227a9507a949fa7151c6240a2452d6581fb1a98ebaa706bc1810
          unrolled_ast: 4afa5c17820e227a9507a949fa7151c6240a2452d6581fb1a98ebaa706bc1810
          ssa_ast: db662f3e30b0e4533569f0fab20fc4b993a87f5ccfa99d9ac8733c19c935d327
          flattened_ast: 7c5543496397707d2861660be957cf5a3b3ce5b32f92f7e52d0a6a5498f754f2
          destructured_ast: 591f86bb43dc59020aa0ddd8d94d6159c4fd1f9c084a619080419f1837c979a6
          inlined_ast: 591f86bb43dc59020aa0ddd8d94d6159c4fd1f9c084a619080419f1837c979a6
          dce_ast: 591f86bb43dc59020aa0ddd8d94d6159c4fd1f9c084a619080419f1837c979a6
>>>>>>> 1d9197f4
          bytecode: f7ff09e980c11a6a98c8178e5cecbe8cbf83e40f25f5feec526358c95262fe96
          errors: ""
          warnings: ""<|MERGE_RESOLUTION|>--- conflicted
+++ resolved
@@ -3,29 +3,16 @@
 expectation: Pass
 outputs:
   - - compile:
-<<<<<<< HEAD
-        - initial_symbol_table: e8686dca74c6382e7863165b0c72ebda903de5b6d030330acd5a77455fa365a5
-          type_checked_symbol_table: 33583dfa32a078d9a353b75e780f8bf2dadda44a9c570571835dd64f63a4a3cd
-          unrolled_symbol_table: 33583dfa32a078d9a353b75e780f8bf2dadda44a9c570571835dd64f63a4a3cd
-          initial_ast: 2d0287421faeae187cad56ccd619d9704f6fd066374deaf9e62f29b19ae018e3
-          unrolled_ast: 2d0287421faeae187cad56ccd619d9704f6fd066374deaf9e62f29b19ae018e3
-          ssa_ast: ec10965d73036fea5f2b5394ccf1e78ad94c8cd8943e22c3a7c085e69ad4384a
-          flattened_ast: e0c4f4cd503f6e2f777f9ca7fc8a40b99aa30a3d1b98fc6e564844a310e2847b
-          destructured_ast: 00226edc02f55d7766227ee6102ef216263ff61e39ae5b1d7c8c357e56ea3c23
-          inlined_ast: 00226edc02f55d7766227ee6102ef216263ff61e39ae5b1d7c8c357e56ea3c23
-          dce_ast: 00226edc02f55d7766227ee6102ef216263ff61e39ae5b1d7c8c357e56ea3c23
-=======
-        - initial_symbol_table: e9f432078912b449337a6d1548169a82a5ab5f5518e96f3ad78dc178d19384eb
-          type_checked_symbol_table: beff1354ebe80c549bc9a3353df02a4babd0418e8544056c4b0d0b133f57a4ac
-          unrolled_symbol_table: beff1354ebe80c549bc9a3353df02a4babd0418e8544056c4b0d0b133f57a4ac
-          initial_ast: 4afa5c17820e227a9507a949fa7151c6240a2452d6581fb1a98ebaa706bc1810
-          unrolled_ast: 4afa5c17820e227a9507a949fa7151c6240a2452d6581fb1a98ebaa706bc1810
-          ssa_ast: db662f3e30b0e4533569f0fab20fc4b993a87f5ccfa99d9ac8733c19c935d327
-          flattened_ast: 7c5543496397707d2861660be957cf5a3b3ce5b32f92f7e52d0a6a5498f754f2
-          destructured_ast: 591f86bb43dc59020aa0ddd8d94d6159c4fd1f9c084a619080419f1837c979a6
-          inlined_ast: 591f86bb43dc59020aa0ddd8d94d6159c4fd1f9c084a619080419f1837c979a6
-          dce_ast: 591f86bb43dc59020aa0ddd8d94d6159c4fd1f9c084a619080419f1837c979a6
->>>>>>> 1d9197f4
+        - initial_symbol_table: 532132f4a61c827b67da0b95d5af1f1409de765d50b723694e98e00b11e668a7
+          type_checked_symbol_table: cbe83abf3345d38b60305ccd82572e17f21c5db2eb64ff18d74a36e881637749
+          unrolled_symbol_table: cbe83abf3345d38b60305ccd82572e17f21c5db2eb64ff18d74a36e881637749
+          initial_ast: d8327d64ac1c44632cd088935650ba80ccaed6ee935c4dfc5b23057651f640bf
+          unrolled_ast: d8327d64ac1c44632cd088935650ba80ccaed6ee935c4dfc5b23057651f640bf
+          ssa_ast: e3a35855d97183b6def7a2a5c98997e7b8df1260b82b8ddbcd6464f905c8ee44
+          flattened_ast: 5145df27c5379158d87b86343a86d6b1948a7ab7adc412eadf5e2fe83064642e
+          destructured_ast: dbcd8cd6678deb41446891e8416756491f306a8b44464325e8a1fbab719da465
+          inlined_ast: dbcd8cd6678deb41446891e8416756491f306a8b44464325e8a1fbab719da465
+          dce_ast: dbcd8cd6678deb41446891e8416756491f306a8b44464325e8a1fbab719da465
           bytecode: f7ff09e980c11a6a98c8178e5cecbe8cbf83e40f25f5feec526358c95262fe96
           errors: ""
           warnings: ""