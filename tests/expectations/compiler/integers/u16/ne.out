---
namespace: Compile
expectation: Pass
outputs:
  - - compile:
<<<<<<< HEAD
        - initial_symbol_table: e8686dca74c6382e7863165b0c72ebda903de5b6d030330acd5a77455fa365a5
          type_checked_symbol_table: 33583dfa32a078d9a353b75e780f8bf2dadda44a9c570571835dd64f63a4a3cd
          unrolled_symbol_table: 33583dfa32a078d9a353b75e780f8bf2dadda44a9c570571835dd64f63a4a3cd
          initial_ast: 023d917f6295c036933b9dcf67a94cc408f4a1b02dc78b0c7c23a603a5bcd2ac
          unrolled_ast: 023d917f6295c036933b9dcf67a94cc408f4a1b02dc78b0c7c23a603a5bcd2ac
          ssa_ast: 61a08a0f1661e1d5b50985b7f0354b53e8ce4445b69f888c5b9e79a06229e32a
          flattened_ast: f90f8060b49114eb41c45d71cfbb9011da56e6266ed6b1dff8c5967b99992e57
          destructured_ast: b6ce3073d5853720af952f5bce69cdcc380f8106b699d1d783f6204abdc42080
          inlined_ast: b6ce3073d5853720af952f5bce69cdcc380f8106b699d1d783f6204abdc42080
          dce_ast: b6ce3073d5853720af952f5bce69cdcc380f8106b699d1d783f6204abdc42080
=======
        - initial_symbol_table: e9f432078912b449337a6d1548169a82a5ab5f5518e96f3ad78dc178d19384eb
          type_checked_symbol_table: beff1354ebe80c549bc9a3353df02a4babd0418e8544056c4b0d0b133f57a4ac
          unrolled_symbol_table: beff1354ebe80c549bc9a3353df02a4babd0418e8544056c4b0d0b133f57a4ac
          initial_ast: 14d3dc4d4e72ae1347ced0f799a1829f3e9a0b4dc70fa90dd37d7155624b2108
          unrolled_ast: 14d3dc4d4e72ae1347ced0f799a1829f3e9a0b4dc70fa90dd37d7155624b2108
          ssa_ast: 7479579eb6da6a987a521f45fc6e8f9c3e74a0a6bfc4df6e015d2c38af328df5
          flattened_ast: dc9c89a39d940f5e8fdd7e707f30ad2b7c0ffd0d760ba6762d3cdb43d4786825
          destructured_ast: e5528bf93a9a9dd4d6bff6bed0706e6e1c3d0dba50883353198322bf45b2d31a
          inlined_ast: e5528bf93a9a9dd4d6bff6bed0706e6e1c3d0dba50883353198322bf45b2d31a
          dce_ast: e5528bf93a9a9dd4d6bff6bed0706e6e1c3d0dba50883353198322bf45b2d31a
>>>>>>> 1d9197f4
          bytecode: 02468182490bfd77f1aae9ed8c5a4b1cd2a3373c2bdc998f6567f5c900fefe33
          errors: ""
          warnings: ""<|MERGE_RESOLUTION|>--- conflicted
+++ resolved
@@ -3,29 +3,16 @@
 expectation: Pass
 outputs:
   - - compile:
-<<<<<<< HEAD
-        - initial_symbol_table: e8686dca74c6382e7863165b0c72ebda903de5b6d030330acd5a77455fa365a5
-          type_checked_symbol_table: 33583dfa32a078d9a353b75e780f8bf2dadda44a9c570571835dd64f63a4a3cd
-          unrolled_symbol_table: 33583dfa32a078d9a353b75e780f8bf2dadda44a9c570571835dd64f63a4a3cd
-          initial_ast: 023d917f6295c036933b9dcf67a94cc408f4a1b02dc78b0c7c23a603a5bcd2ac
-          unrolled_ast: 023d917f6295c036933b9dcf67a94cc408f4a1b02dc78b0c7c23a603a5bcd2ac
-          ssa_ast: 61a08a0f1661e1d5b50985b7f0354b53e8ce4445b69f888c5b9e79a06229e32a
-          flattened_ast: f90f8060b49114eb41c45d71cfbb9011da56e6266ed6b1dff8c5967b99992e57
-          destructured_ast: b6ce3073d5853720af952f5bce69cdcc380f8106b699d1d783f6204abdc42080
-          inlined_ast: b6ce3073d5853720af952f5bce69cdcc380f8106b699d1d783f6204abdc42080
-          dce_ast: b6ce3073d5853720af952f5bce69cdcc380f8106b699d1d783f6204abdc42080
-=======
-        - initial_symbol_table: e9f432078912b449337a6d1548169a82a5ab5f5518e96f3ad78dc178d19384eb
-          type_checked_symbol_table: beff1354ebe80c549bc9a3353df02a4babd0418e8544056c4b0d0b133f57a4ac
-          unrolled_symbol_table: beff1354ebe80c549bc9a3353df02a4babd0418e8544056c4b0d0b133f57a4ac
-          initial_ast: 14d3dc4d4e72ae1347ced0f799a1829f3e9a0b4dc70fa90dd37d7155624b2108
-          unrolled_ast: 14d3dc4d4e72ae1347ced0f799a1829f3e9a0b4dc70fa90dd37d7155624b2108
-          ssa_ast: 7479579eb6da6a987a521f45fc6e8f9c3e74a0a6bfc4df6e015d2c38af328df5
-          flattened_ast: dc9c89a39d940f5e8fdd7e707f30ad2b7c0ffd0d760ba6762d3cdb43d4786825
-          destructured_ast: e5528bf93a9a9dd4d6bff6bed0706e6e1c3d0dba50883353198322bf45b2d31a
-          inlined_ast: e5528bf93a9a9dd4d6bff6bed0706e6e1c3d0dba50883353198322bf45b2d31a
-          dce_ast: e5528bf93a9a9dd4d6bff6bed0706e6e1c3d0dba50883353198322bf45b2d31a
->>>>>>> 1d9197f4
+        - initial_symbol_table: 532132f4a61c827b67da0b95d5af1f1409de765d50b723694e98e00b11e668a7
+          type_checked_symbol_table: cbe83abf3345d38b60305ccd82572e17f21c5db2eb64ff18d74a36e881637749
+          unrolled_symbol_table: cbe83abf3345d38b60305ccd82572e17f21c5db2eb64ff18d74a36e881637749
+          initial_ast: 86e861140280d127ad182d654282a38ca2ec87dd10ee1b7e2f1b569a48122c19
+          unrolled_ast: 86e861140280d127ad182d654282a38ca2ec87dd10ee1b7e2f1b569a48122c19
+          ssa_ast: af61f34815f0c0740b9a6f418cd83921843d3969fd37457abef92813fd56b62b
+          flattened_ast: 6b52cfb692c3504fbb0b4fe389e2e3def7f530dcec0265e6c66661dab87b1284
+          destructured_ast: 1e075616e1d2334db51cdc861ef0966b31d77ab84d2a3f5e2bab0e755cf9f356
+          inlined_ast: 1e075616e1d2334db51cdc861ef0966b31d77ab84d2a3f5e2bab0e755cf9f356
+          dce_ast: 1e075616e1d2334db51cdc861ef0966b31d77ab84d2a3f5e2bab0e755cf9f356
           bytecode: 02468182490bfd77f1aae9ed8c5a4b1cd2a3373c2bdc998f6567f5c900fefe33
           errors: ""
           warnings: ""