--- conflicted
+++ resolved
@@ -3,29 +3,16 @@
 expectation: Pass
 outputs:
   - - compile:
-<<<<<<< HEAD
-        - initial_symbol_table: eba7e9882e65802d90eeac7fb95fe0e9fccf779e9890e03dfff02fa0dabc9bc8
-          type_checked_symbol_table: 44714fd64f8f899223800f3a91540808cbde6f89f6dd28a8e3c453d201646769
-          unrolled_symbol_table: 44714fd64f8f899223800f3a91540808cbde6f89f6dd28a8e3c453d201646769
-          initial_ast: 3a105608930dd2ffe956e5d3b3dc927e63effb7f65c7ae33306e740a48618f80
-          unrolled_ast: 3a105608930dd2ffe956e5d3b3dc927e63effb7f65c7ae33306e740a48618f80
-          ssa_ast: 68b1d1b15b7ea5b10cca734116ac091a8332c07e8c1bf2d6f2e3f9b06484134d
-          flattened_ast: 2c048420c3a6a82e142c40a3dbaae054124a2c935c7ba0c99d31c692946d98af
-          destructured_ast: a7b655172616ebc2908adafe1bf3b1fc58d7ad0d3c2f67dda9f8faeda89a6d5e
-          inlined_ast: a7b655172616ebc2908adafe1bf3b1fc58d7ad0d3c2f67dda9f8faeda89a6d5e
-          dce_ast: a7b655172616ebc2908adafe1bf3b1fc58d7ad0d3c2f67dda9f8faeda89a6d5e
-=======
-        - initial_symbol_table: 361aeb95b422cb9ffc4f8163066836a6839d61c34ec7c4c96bed41028848bc40
-          type_checked_symbol_table: 14a47bc766269995422311ecf9d950d807104cf7d326a36efd10211c28e0f1ef
-          unrolled_symbol_table: 14a47bc766269995422311ecf9d950d807104cf7d326a36efd10211c28e0f1ef
-          initial_ast: 9bb4aa52c7d9aa2cb0ec7aaeb9bc0657aec7af448740f3b846ae7cddff9c07bb
-          unrolled_ast: 9bb4aa52c7d9aa2cb0ec7aaeb9bc0657aec7af448740f3b846ae7cddff9c07bb
-          ssa_ast: 186039718b6b0d437c4484a14d741aba9fc41388d32df0b24415df8b27e398a2
-          flattened_ast: da3d98b577813303214f606973437ef9e4201cdff4f0c7484a89932ce153da09
-          destructured_ast: 2da2eed36dba63c155a442338456fa60f14c7f5f10328f4e0421fe16bc0e1e41
-          inlined_ast: 2da2eed36dba63c155a442338456fa60f14c7f5f10328f4e0421fe16bc0e1e41
-          dce_ast: 2da2eed36dba63c155a442338456fa60f14c7f5f10328f4e0421fe16bc0e1e41
->>>>>>> 1d9197f4
+        - initial_symbol_table: 67e1ac58bc6d8ce06e8ec25c0e8d9a7e221c41a0415e4d5f9309d4f33c0091f9
+          type_checked_symbol_table: 11f0a336bd276d3c594a28c8cc95acd6a0f2bd671d24f8a1528f6f1787ccbdc1
+          unrolled_symbol_table: 11f0a336bd276d3c594a28c8cc95acd6a0f2bd671d24f8a1528f6f1787ccbdc1
+          initial_ast: 9d29a4aab227ba40a50d474f4b5eda0eca3522da3a9d29bba53a93b7f219e5d4
+          unrolled_ast: 9d29a4aab227ba40a50d474f4b5eda0eca3522da3a9d29bba53a93b7f219e5d4
+          ssa_ast: ad89269d5ffddeee6dbd3b063c49943c4af977199276d6309421c7412a01ab9e
+          flattened_ast: 2010515a7bc92204dc4454a17ffd5cb98aa60a32631855fa6bf4cdaae049678a
+          destructured_ast: f858ae95f2d44ddf1bc90575ef71763b604f4033acdecf7a806d6ab960a62836
+          inlined_ast: f858ae95f2d44ddf1bc90575ef71763b604f4033acdecf7a806d6ab960a62836
+          dce_ast: f858ae95f2d44ddf1bc90575ef71763b604f4033acdecf7a806d6ab960a62836
           bytecode: 070a1a31af23c4436a8adf74befb9bae19c60a73da4ca1b8c295213c0505b1cb
           errors: ""
           warnings: ""