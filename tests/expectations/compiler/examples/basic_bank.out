--- conflicted
+++ resolved
@@ -3,30 +3,16 @@
 expectation: Pass
 outputs:
   - - compile:
-<<<<<<< HEAD
-        - initial_symbol_table: d247514d23689c751671c578520cd5f6d55c2fd211605f5e4f480e3bf016779d
-          type_checked_symbol_table: 217e662b777b05696c44ec0471f50a6b8812beb97429689493f6ce861babd532
-          unrolled_symbol_table: 88517c37aac0036ce9d1ed1cf227f560a628acd32e51165e37cd60950dc2f6c3
-          initial_ast: 8e5555b3a76deed3ce006ce144a4e38c056e727f369e66769f36b17f4f82d676
-          unrolled_ast: b51d799f838e8823d6b182793d38ac794c70444ac421e8252a8fae6ffde2ef24
-          ssa_ast: 6153ab111f87443b64df2d477bbc709939682c9737d695450419d2d0756a411c
-          flattened_ast: e94ed3c97338d782db860550cdeaa962d87f8e58dc5eed5aa5be02de8f26e637
-          destructured_ast: 718a8eb4350c555918e40574027db80cd614e8b8659f5ce869f0cedc3f6f60cf
-          inlined_ast: ebd0d30b3d0cb29695a8a30b80b81f1d668b5f4790a00c790216f871d23eadb0
-          dce_ast: ebd0d30b3d0cb29695a8a30b80b81f1d668b5f4790a00c790216f871d23eadb0
+        - initial_symbol_table: abe61054ca9df211b12060173d3acc1cd94d7dd48e1bd907b9e1aa15b92c93d9
+          type_checked_symbol_table: 945b5379ae48537f8fadbaf30876c78885d39f7cfa795e756bc6b4f016e4ecc1
+          unrolled_symbol_table: 0bbd5894a5358013b410a8f8e7af0cc454314f6ec92f369be24f257d59ded394
+          initial_ast: 75dcf9468ef37d52c5e5ec868637ba8d33c6476d76bce004c9c6ac4ec905e3ba
+          unrolled_ast: 112fcc76097784bf2a7d01e5588b7ee7a1ccfa74eea5f0f16c2a91efcbea13fd
+          ssa_ast: 566b51d62d9ccd2c7d180c63640e9b6aad68d9f3f380c350985417bd820305bc
+          flattened_ast: 7b9c7175ab2ada5cbe19f9a5e444a6dd791578eb46a1520c58bc8ca2b70fc208
+          destructured_ast: dc4920e8781576372a2c085288c1fb6da6428583bd14768dbe130e071c64308f
+          inlined_ast: 8409a26873b6c09c4b9288342ab6adb1d9765cffe1f20563fb1e7712c3e3d270
+          dce_ast: 8409a26873b6c09c4b9288342ab6adb1d9765cffe1f20563fb1e7712c3e3d270
           bytecode: 0667a154749e9675b6d20ccc3d01e17a19b6f770629aef1640a1e14d375a6e5c
-=======
-        - initial_symbol_table: cfece65806bf2780fbc9e6705f429c08218c078aa57221b284d13a751f1b1429
-          type_checked_symbol_table: 4d79c8d31bcc78e42020af9f67734b07fb0ef13f8af36b770b3ae134448d96f9
-          unrolled_symbol_table: 81fa60cf5bcc344000ff219dbf0252c4d25afc7705c1dcfb80a99ce8afdf070e
-          initial_ast: 579697d492aea0987211cee47e9c9f2071010c3231a95a51d7f74c553fee7f10
-          unrolled_ast: b6dd96e88085733fd3ac7edee137e379c158c987570e453f68acbb71465ca781
-          ssa_ast: 69fe5fe4fa856413a0e16e9c28dd3f280d90a0ed936324f4ebeea49f4acc90ee
-          flattened_ast: a71aa3203192639eb05b7a2074230211002d5cda95c2e05383b2b187491c7ac0
-          destructured_ast: ae1b58fb26a8532993ab2eb9f3baae3f5ad718aa99bfdb794690883f4ecf719a
-          inlined_ast: ebcb03ac587c9b1c75dac698ba51b92a17c864b1b414c81c227154735d0d986b
-          dce_ast: ebcb03ac587c9b1c75dac698ba51b92a17c864b1b414c81c227154735d0d986b
-          bytecode: 799c84f9a28bcdd1cb72269b56baae0905a136fc2d041745fb7ae52c9958b24e
->>>>>>> 1d9197f4
           errors: ""
           warnings: ""