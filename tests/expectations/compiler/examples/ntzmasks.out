--- conflicted
+++ resolved
@@ -3,29 +3,16 @@
 expectation: Pass
 outputs:
   - - compile:
-<<<<<<< HEAD
-        - initial_symbol_table: 6a20b73c0e5e4700b654ef12f0a5676c0ccb166f611e870bf97dfcd18687bb1c
-          type_checked_symbol_table: 937bb58735048f50cd5510a3c2ce46a9a2054eebea55d20a2aa10ced96ae0faf
-          unrolled_symbol_table: 937bb58735048f50cd5510a3c2ce46a9a2054eebea55d20a2aa10ced96ae0faf
-          initial_ast: a2c79f2889191d5dee011d7f9e2b5739ddbcf1e520f54030242c4b4adaf7a4a6
-          unrolled_ast: a2c79f2889191d5dee011d7f9e2b5739ddbcf1e520f54030242c4b4adaf7a4a6
-          ssa_ast: 8dcd573b4595ed46c9c6923cb71160c0e500874e15146510cdf8b2638a6de2c3
-          flattened_ast: 546b67d2670deb19e21de77d9ac29b0d732c09971bc62bd5c693cdb1be493e4f
-          destructured_ast: 7b1128656074beeb3667bcdb7f7febee3c036a8b5d43764beb1f7c2899656c04
-          inlined_ast: 7b1128656074beeb3667bcdb7f7febee3c036a8b5d43764beb1f7c2899656c04
-          dce_ast: 7b1128656074beeb3667bcdb7f7febee3c036a8b5d43764beb1f7c2899656c04
-=======
-        - initial_symbol_table: 87278582c969cc46034f9dc91d8374660d430f90adb7dc86e607561131f1df11
-          type_checked_symbol_table: fcee0242e1642098525683b4cd6755b80f9963a776d0ef86d344765e1ed9c87e
-          unrolled_symbol_table: fcee0242e1642098525683b4cd6755b80f9963a776d0ef86d344765e1ed9c87e
-          initial_ast: 62a9dbaf2a77ca7f12eedd0d7dfb993f19d1107e903072514acc3953918c2ec1
-          unrolled_ast: 62a9dbaf2a77ca7f12eedd0d7dfb993f19d1107e903072514acc3953918c2ec1
-          ssa_ast: 71cff830aec6e9af4376757c0b419635e18ceee81d37d5e23cb31b25ea5d877c
-          flattened_ast: 56a27afce8272f3c46a5019283346f9e1594def83b9587e2d2286fc6b7ffb304
-          destructured_ast: 0605064ad28430c8202caac0026dcab710ef2b5593c62be2fd8d19c11eec66d7
-          inlined_ast: 0605064ad28430c8202caac0026dcab710ef2b5593c62be2fd8d19c11eec66d7
-          dce_ast: 0605064ad28430c8202caac0026dcab710ef2b5593c62be2fd8d19c11eec66d7
->>>>>>> 1d9197f4
+        - initial_symbol_table: 9dff67a7c8fe11726dabdd3e46bfde8428fa0b721a16e68666ef364610ae56ea
+          type_checked_symbol_table: 3e24a527d7fec6b071ce9f95adf54d764fb6cfae4855f9352c83fe38dde09954
+          unrolled_symbol_table: 3e24a527d7fec6b071ce9f95adf54d764fb6cfae4855f9352c83fe38dde09954
+          initial_ast: a67863a460a9dee157b89df5fba6f8eb871bec487360c7bcbeab1504b335577a
+          unrolled_ast: a67863a460a9dee157b89df5fba6f8eb871bec487360c7bcbeab1504b335577a
+          ssa_ast: f1c6c8e9039d32e4d0d46e730f0b7ec29e63550c9c49a7d8d60b89179c744335
+          flattened_ast: fe3d899285178bee9bac8c33a2f70381a8dfa268cbf6347087c373dcc8f08c49
+          destructured_ast: 11dd8920cc9d7b401dd1c7539127e619e4089319e78f887a3dc6585603724eaa
+          inlined_ast: 11dd8920cc9d7b401dd1c7539127e619e4089319e78f887a3dc6585603724eaa
+          dce_ast: 11dd8920cc9d7b401dd1c7539127e619e4089319e78f887a3dc6585603724eaa
           bytecode: 9aba49a906bfc3f931cb314bd970e04dc8b74966ec2888efecc4f0f8795dc368
           errors: ""
           warnings: ""