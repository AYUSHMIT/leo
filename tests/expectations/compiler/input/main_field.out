---
namespace: Compile
expectation: Pass
outputs:
  - - compile:
<<<<<<< HEAD
        - initial_symbol_table: 0ba19d6f919ec98161547380967085e042704a63a1b7e1e48ab5663d4842c246
          type_checked_symbol_table: ff0ee53815880d00b05f495c523a1c1842eb694e3cc3d5b41814866638da40c3
          unrolled_symbol_table: ff0ee53815880d00b05f495c523a1c1842eb694e3cc3d5b41814866638da40c3
          initial_ast: 35f057a11f519e5f1677dee62d53fa1a8fe1edf128b4def6ea458c1f7e130bcc
          unrolled_ast: 35f057a11f519e5f1677dee62d53fa1a8fe1edf128b4def6ea458c1f7e130bcc
          ssa_ast: 855d03f9c74b521f9841c4a3372d5cacac645e850b009d98462241cab41aad6b
          flattened_ast: df42e472eb231625b998aff6d5e692429a7cc94762780786fea7b8a022c66ff0
          destructured_ast: d442df30231a2ac67fb6617c5f87ebf0f42c9a25012e724e526af878ab930013
          inlined_ast: d442df30231a2ac67fb6617c5f87ebf0f42c9a25012e724e526af878ab930013
          dce_ast: d442df30231a2ac67fb6617c5f87ebf0f42c9a25012e724e526af878ab930013
=======
        - initial_symbol_table: 27062f656ca5910ccc976919b0105f6e3f4308d3d62528dae165d7090be149d6
          type_checked_symbol_table: 288e580ee3ae3264c4a7e786921c2249b303bee17230da89347bbdf3a6eb04b9
          unrolled_symbol_table: 288e580ee3ae3264c4a7e786921c2249b303bee17230da89347bbdf3a6eb04b9
          initial_ast: ed638550eb28b99a0fb9eb77800d106ae1fa76472429a5a1ec0a100c22de6f2e
          unrolled_ast: ed638550eb28b99a0fb9eb77800d106ae1fa76472429a5a1ec0a100c22de6f2e
          ssa_ast: 14657a4493013cf9e69591ca0468bd18b0d55d4e11d4259ce9f265eebcdb3358
          flattened_ast: c7e03beba5323b40360d01015002c7c139f4e1429bf86399fbe28b4ca4e56baf
          destructured_ast: da5de261d7b52b2ee039a7231547ed6cba5d5c7b1ade26029ed76b12802d2984
          inlined_ast: da5de261d7b52b2ee039a7231547ed6cba5d5c7b1ade26029ed76b12802d2984
          dce_ast: da5de261d7b52b2ee039a7231547ed6cba5d5c7b1ade26029ed76b12802d2984
>>>>>>> 1d9197f4
          bytecode: 5634fe853e1a2815f0828063a855b798b56cc6051b24205568908a5490c7d531
          errors: ""
          warnings: ""<|MERGE_RESOLUTION|>--- conflicted
+++ resolved
@@ -3,29 +3,16 @@
 expectation: Pass
 outputs:
   - - compile:
-<<<<<<< HEAD
-        - initial_symbol_table: 0ba19d6f919ec98161547380967085e042704a63a1b7e1e48ab5663d4842c246
-          type_checked_symbol_table: ff0ee53815880d00b05f495c523a1c1842eb694e3cc3d5b41814866638da40c3
-          unrolled_symbol_table: ff0ee53815880d00b05f495c523a1c1842eb694e3cc3d5b41814866638da40c3
-          initial_ast: 35f057a11f519e5f1677dee62d53fa1a8fe1edf128b4def6ea458c1f7e130bcc
-          unrolled_ast: 35f057a11f519e5f1677dee62d53fa1a8fe1edf128b4def6ea458c1f7e130bcc
-          ssa_ast: 855d03f9c74b521f9841c4a3372d5cacac645e850b009d98462241cab41aad6b
-          flattened_ast: df42e472eb231625b998aff6d5e692429a7cc94762780786fea7b8a022c66ff0
-          destructured_ast: d442df30231a2ac67fb6617c5f87ebf0f42c9a25012e724e526af878ab930013
-          inlined_ast: d442df30231a2ac67fb6617c5f87ebf0f42c9a25012e724e526af878ab930013
-          dce_ast: d442df30231a2ac67fb6617c5f87ebf0f42c9a25012e724e526af878ab930013
-=======
-        - initial_symbol_table: 27062f656ca5910ccc976919b0105f6e3f4308d3d62528dae165d7090be149d6
-          type_checked_symbol_table: 288e580ee3ae3264c4a7e786921c2249b303bee17230da89347bbdf3a6eb04b9
-          unrolled_symbol_table: 288e580ee3ae3264c4a7e786921c2249b303bee17230da89347bbdf3a6eb04b9
-          initial_ast: ed638550eb28b99a0fb9eb77800d106ae1fa76472429a5a1ec0a100c22de6f2e
-          unrolled_ast: ed638550eb28b99a0fb9eb77800d106ae1fa76472429a5a1ec0a100c22de6f2e
-          ssa_ast: 14657a4493013cf9e69591ca0468bd18b0d55d4e11d4259ce9f265eebcdb3358
-          flattened_ast: c7e03beba5323b40360d01015002c7c139f4e1429bf86399fbe28b4ca4e56baf
-          destructured_ast: da5de261d7b52b2ee039a7231547ed6cba5d5c7b1ade26029ed76b12802d2984
-          inlined_ast: da5de261d7b52b2ee039a7231547ed6cba5d5c7b1ade26029ed76b12802d2984
-          dce_ast: da5de261d7b52b2ee039a7231547ed6cba5d5c7b1ade26029ed76b12802d2984
->>>>>>> 1d9197f4
+        - initial_symbol_table: 76a79fc5516ffc652065c7ab76c208ea22d02413a23052097243711150266802
+          type_checked_symbol_table: a3bbf8c7f50b50465a91eaf44d8551378b8f67ae221243efaf13e888e1421cc4
+          unrolled_symbol_table: a3bbf8c7f50b50465a91eaf44d8551378b8f67ae221243efaf13e888e1421cc4
+          initial_ast: bbec20b0ddf251ac7c3401e7be89ad0c2d56cb31503efe54fb84eccfdb83f4e6
+          unrolled_ast: bbec20b0ddf251ac7c3401e7be89ad0c2d56cb31503efe54fb84eccfdb83f4e6
+          ssa_ast: 3890848349e17661ababdd618ca99be6ec6cc56f631bd0eabec3fd2ec0f57b04
+          flattened_ast: 172a76b682ecfa210a5d18a51e5c48a4d9d9103392d45d38b513cccdeab46573
+          destructured_ast: a46fddc59b61c418d7fdefb569fbf8211e20c493739f3c8a125e4edf0750e89d
+          inlined_ast: a46fddc59b61c418d7fdefb569fbf8211e20c493739f3c8a125e4edf0750e89d
+          dce_ast: a46fddc59b61c418d7fdefb569fbf8211e20c493739f3c8a125e4edf0750e89d
           bytecode: 5634fe853e1a2815f0828063a855b798b56cc6051b24205568908a5490c7d531
           errors: ""
           warnings: ""