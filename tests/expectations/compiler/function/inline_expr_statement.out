--- conflicted
+++ resolved
@@ -3,56 +3,30 @@
 expectation: Pass
 outputs:
   - - compile:
-<<<<<<< HEAD
-        - initial_symbol_table: f5fed22d4e4b6b4c301fcfffae56985e0e1e86fab64783ed9e3f9ec27c3998c1
-          type_checked_symbol_table: 811441f1f803e3cab41aad2c660ae48e6b5ff6f56b9a9696cb9c5d0541a8eada
-          unrolled_symbol_table: 811441f1f803e3cab41aad2c660ae48e6b5ff6f56b9a9696cb9c5d0541a8eada
-          initial_ast: 965e6d388f8fac4ff2d1837ab1013f483d08505d000e0a27de4972cf29f6e387
-          unrolled_ast: 965e6d388f8fac4ff2d1837ab1013f483d08505d000e0a27de4972cf29f6e387
-          ssa_ast: 958e2f4c64e4bc91ef0adcff8c0a9f5cecfb9bea19ee98811e0fde4c99e4b77d
-          flattened_ast: db6b0288b7f0a3f08f8a59e2c4aaa041ee981beabc2366375b00367367511f19
-          destructured_ast: 956fd9fdbf21714a3f8167837eae6b2d9035c338ef209177381b05d1fe2f6a07
-          inlined_ast: 1ef4d26de307466774a04912ef440a1954f752aed6a1308a0f71f85f4772ebfa
-          dce_ast: b9cd816dc3f0e5566ca5390650b0d680606ea2f41d5121403c743ccec85f1f0f
-=======
-        - initial_symbol_table: 82c72f4dfe4f67b1169a9e6093f828f5cdc022c1ce9971e515e8619f38ebffbc
-          type_checked_symbol_table: 703c60ee0bb6eaabd234c0522a24d5f9252ccb515ee962a39daf20494a614403
-          unrolled_symbol_table: 703c60ee0bb6eaabd234c0522a24d5f9252ccb515ee962a39daf20494a614403
-          initial_ast: e2eecba592d598f01c4048dce6abd172a4d0a16a3a45fca16548a6bdeaa697a4
-          unrolled_ast: e2eecba592d598f01c4048dce6abd172a4d0a16a3a45fca16548a6bdeaa697a4
-          ssa_ast: f8f617319069f9f4a740cf031f37fa388864109ae7d29e207c760751f339543d
-          flattened_ast: 3c850a9df0fcfbc303569798584acb61d100d95a42e2c6821145cedf14576438
-          destructured_ast: f15a7a26e6badc544543947b4da75ce428f267cfc71ffdca352db9d871242349
-          inlined_ast: 5fe5d55560c0e72c1b4bb4c7298fe08d4dd490bfbcded2cca3785f07100349a4
-          dce_ast: ea955dd519109088a1f44793200628a7f4158f6101504914487972a8bc5c8d19
->>>>>>> 1d9197f4
+        - initial_symbol_table: 3c7d293c37250980a5585057e47928a31e3436cd32119581540bf51f5728c388
+          type_checked_symbol_table: 091fb907ad9e6f299261d8d3b0d7eea3e1fe7b3d264462067710ef685b2270e1
+          unrolled_symbol_table: 091fb907ad9e6f299261d8d3b0d7eea3e1fe7b3d264462067710ef685b2270e1
+          initial_ast: 320a1254fe4e5e65832dcfac7cfce31f8e2d20330ee5d8db5dcb64db96b04e44
+          unrolled_ast: 320a1254fe4e5e65832dcfac7cfce31f8e2d20330ee5d8db5dcb64db96b04e44
+          ssa_ast: 8d254079e14cc38ec69727d94a05ef669becda48a4201d236c0342dd2ba0a3f4
+          flattened_ast: 8a66d1d4efdac63e56a023f6741662a55d93481dcb0465eeafe876642f373cfd
+          destructured_ast: e2694d1e1b256ebff10109dbb78e7f2da7fbcc9abc1c9996ace63bba5567035c
+          inlined_ast: c089d74e6e09f64fe710904fbd61bffc92bcd7bd20379c404a724963dbe06401
+          dce_ast: d890c7170e9541f4e7244473dea35ce26477cddd2c46ff9135a759848d948a6f
           bytecode: 3c05138e2787f4f82e5e0503d73b7a23b55758efa05449d5fd6f691902e575f3
           errors: ""
           warnings: ""
     - compile:
-<<<<<<< HEAD
-        - initial_symbol_table: cf84013b82210e7ff0a66d1c72f5ae2c3ec99c13ce9c6e273d8aa356ae251318
-          type_checked_symbol_table: a39b18f5e6fead98a9a30a32266359dae808632d2778e73b78f8b44e470de442
-          unrolled_symbol_table: a39b18f5e6fead98a9a30a32266359dae808632d2778e73b78f8b44e470de442
-          initial_ast: ca5277fbe6c0c39ff05017835f3bd97b57208259b94eeeb84e1cbf6229e1171c
-          unrolled_ast: ca5277fbe6c0c39ff05017835f3bd97b57208259b94eeeb84e1cbf6229e1171c
-          ssa_ast: 5253755c9529c1b553a154429977f3efbf94e87ecae5b50380fbeb759fe215ca
-          flattened_ast: 51734056e7c63a70f5432313ad3f428af04e267b0bf5ce2ba97d83ab41864fd8
-          destructured_ast: b3aad34aab4b5b2579d1f43c76b75780e534435cdd0dc45dac3e687f875092ff
-          inlined_ast: 798850e934ada8af3c0d6c907f5e00cfffe727a32c58a034d0d0da26381ad142
-          dce_ast: 798850e934ada8af3c0d6c907f5e00cfffe727a32c58a034d0d0da26381ad142
-=======
-        - initial_symbol_table: ccc63f6c2690a253fb2c5581c14261fd80ad3ecd72da24211c61c8c1c4c31805
-          type_checked_symbol_table: 3d730945207d4920d1e7fae8574f5638cea4c42d792e74f10b03cf8a50744868
-          unrolled_symbol_table: 3d730945207d4920d1e7fae8574f5638cea4c42d792e74f10b03cf8a50744868
-          initial_ast: 113629624d6060cc802a5403149c654e0aa86be4c183adb597adc6a216cd2601
-          unrolled_ast: 113629624d6060cc802a5403149c654e0aa86be4c183adb597adc6a216cd2601
-          ssa_ast: f0449969ac0ffc48b2d5ef160ff0ecb0237c02064c93be440bd1835897508213
-          flattened_ast: 88fbb568ed7b92fbe0d8837a836a93f90f06d68ec4fa96fc0c0fef72c33f2d60
-          destructured_ast: 84e1fc5a18ec14ea587ee3a8088ed3b1e42188a9d1ee4645d0be7be4b7e6916c
-          inlined_ast: 9926871f5c54bd73f00398f4d673e5b4bf2bdda16eaf4a1c1a171a660eda1fbb
-          dce_ast: 9926871f5c54bd73f00398f4d673e5b4bf2bdda16eaf4a1c1a171a660eda1fbb
->>>>>>> 1d9197f4
+        - initial_symbol_table: d5caee9ae53a20fe1d54458ddd1917c970803f24acfc13fe709e2153de1b7f6d
+          type_checked_symbol_table: dd5524eb51878b66e38f6a28cb12cdacd1d62120329ea45b03e1f236b26fe52e
+          unrolled_symbol_table: dd5524eb51878b66e38f6a28cb12cdacd1d62120329ea45b03e1f236b26fe52e
+          initial_ast: a094a8ae3083698fac584a1407dbaa36dd9e13c89e1033f6664130508b4236fe
+          unrolled_ast: a094a8ae3083698fac584a1407dbaa36dd9e13c89e1033f6664130508b4236fe
+          ssa_ast: 3a8be5fb4ccac2e6ab5f1aae00045a4c88c46370ae08f49aa9d1c30a9bc6e93e
+          flattened_ast: ddbd43eb73f73b7221aa796d9fdf30abb4bbdb1648f4c4dfed9d83c31bf6c094
+          destructured_ast: c59b5b47675f69cbc2ecbca481878dcaa7bea74837c3cedb33618a724b951e67
+          inlined_ast: e71a0d88b32d3c92ccae2ccd5e9e11056e38c7b5c6c48dfb61584e08f52478bb
+          dce_ast: e71a0d88b32d3c92ccae2ccd5e9e11056e38c7b5c6c48dfb61584e08f52478bb
           bytecode: a0b5126f2fda64d2ee08377b08a787af8dcdb825268db2acf45a4a9d94dd8887
           errors: ""
           warnings: ""