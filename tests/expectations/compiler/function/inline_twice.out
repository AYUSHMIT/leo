--- conflicted
+++ resolved
@@ -3,29 +3,16 @@
 expectation: Pass
 outputs:
   - - compile:
-<<<<<<< HEAD
-        - initial_symbol_table: e6bedd945ae75cbdd3d92d4962ed471217f72ad7fd35342d07a4afaa5d76a484
-          type_checked_symbol_table: b7ce5f33cd8a84fcc357f16f5defe064fa1d900d24526b243a5e75282c209eab
-          unrolled_symbol_table: b7ce5f33cd8a84fcc357f16f5defe064fa1d900d24526b243a5e75282c209eab
-          initial_ast: 94de07d6670e7104e90dc0b9c14b9e2067f53b74f392e52288b49e894812692c
-          unrolled_ast: 94de07d6670e7104e90dc0b9c14b9e2067f53b74f392e52288b49e894812692c
-          ssa_ast: 722cf87b87a48bf0094e6cfa46a3ed45c4a20b3846cc217ae5b4a8c508058e94
-          flattened_ast: ce8296448fa0567bd26e233be2ea7f7ea84738c5f81ecbcecc0b9763b26b9767
-          destructured_ast: b7a75eb255f3da9bffb5c5df85d3f1011f6ce50fbe84d38d669aff658fc9e57b
-          inlined_ast: 840f25316d576c990e3daf079855d7414bd79c29923a837f0c5d29f8ecab99c4
-          dce_ast: 840f25316d576c990e3daf079855d7414bd79c29923a837f0c5d29f8ecab99c4
-=======
-        - initial_symbol_table: b5b6b73355eccb9262d7061b453b702bd7a464fe31cd03b8df9dfab189a8d1d7
-          type_checked_symbol_table: 3d81aa8aa0d30f7b260c44ff7a94a8d4818f76ba52818eeaf0e258f03ad233cd
-          unrolled_symbol_table: 3d81aa8aa0d30f7b260c44ff7a94a8d4818f76ba52818eeaf0e258f03ad233cd
-          initial_ast: aa76e299d04e5c6af0995092679183f4c4222ab590028fa9faa216df3c0a712a
-          unrolled_ast: aa76e299d04e5c6af0995092679183f4c4222ab590028fa9faa216df3c0a712a
-          ssa_ast: 03b391edaf3d73d64eaaba4f6762697815f6cf3de097ec78a629f35719fdcc48
-          flattened_ast: 30e5628501895fcb0313c3e79d85d839626c8aa469e0c0a81f931b9f6cdba99b
-          destructured_ast: 04760bd62af570a9124be354010d36ed2cfc1155719cb2c4f6768dca66fc07db
-          inlined_ast: 97be4cfcfad2d4efdc11505eb42c1f78cd7fae63534376cc5dc7f4a96d5394fb
-          dce_ast: 97be4cfcfad2d4efdc11505eb42c1f78cd7fae63534376cc5dc7f4a96d5394fb
->>>>>>> 1d9197f4
+        - initial_symbol_table: 1624ae6ba198cc50d30c89cdb72e7778cc9136d41afdc874630dd91ac8fa465e
+          type_checked_symbol_table: 645b5d0be66ad8c24a8cd15eae713f77763e4532da9976b55c767dc9e4575355
+          unrolled_symbol_table: 645b5d0be66ad8c24a8cd15eae713f77763e4532da9976b55c767dc9e4575355
+          initial_ast: 43678a1aa93fc7c3820ff56d5a63818c81ebc5e4c639cfac968b5ee487cf79b2
+          unrolled_ast: 43678a1aa93fc7c3820ff56d5a63818c81ebc5e4c639cfac968b5ee487cf79b2
+          ssa_ast: 2948122e4b02f36dd806cde869cca46a2494261f02f09f97f5f4f37e2700fb14
+          flattened_ast: d1db8ec275e74bd5dbc32935b87170a99f681423536f08ee952e474c76f580e2
+          destructured_ast: ca86883d13783d288988a97e7d628bb8c61329dcbf2fa2d54176286e48191c20
+          inlined_ast: 21a4ec7174456773b1c858ad63e22dd69835cbc9b16855f277d06f2f48de870c
+          dce_ast: 21a4ec7174456773b1c858ad63e22dd69835cbc9b16855f277d06f2f48de870c
           bytecode: 0d572a58b3609a5835754184c0d7b55b9bb11b101a11a1be25546a212a668e25
           errors: ""
           warnings: ""