---
namespace: Compile
expectation: Pass
outputs:
  - - compile:
<<<<<<< HEAD
        - initial_symbol_table: 7b7639da9364ec7e9fbdbeca060c73f5f0d338486b6d823b0b4704d23f9427ab
          type_checked_symbol_table: 0802a02c884f0c8c409af2c2e5832393edc51a289dd6eebfebfc4ce2de29ba65
          unrolled_symbol_table: 435885a17bd622f24f237a8d2eb4ee510a4977dbabd380530ae0d2e8cac26101
          initial_ast: f869a6367fce6da2877d7b93ebdc2237cace8c4fee4ed78b56f4e34915c33044
          unrolled_ast: 392c16f3801e0b877b2588423b77048e06c5e495fe3bfc22aa39a3d65f5def00
          ssa_ast: f5544e125cc31c03bbce4423308625e45c4564032b639d58bf773e5bfac4b877
          flattened_ast: 04f6155825ee60abad4578b5c1632f81f3f8cd4e3cf4f5cdbade157fb9a8e24d
          destructured_ast: a04fa1a2c7e74a77c5a7668db476c298e4415d6a4e9e45eb23ad4a1384f802a1
          inlined_ast: a04fa1a2c7e74a77c5a7668db476c298e4415d6a4e9e45eb23ad4a1384f802a1
          dce_ast: 1f1288f1f9f8b1d6d9e5344a4eb39f05524effb10517202346dd08c47d4e7fe3
=======
        - initial_symbol_table: 4257c099771eba0ebe56caedd81d40740538873eaa91636b4d2ad01ca0c11dee
          type_checked_symbol_table: d8240d6895acdb3c1c6f527c87077b41a7ab85a1fc62cda388b51835da6ffa44
          unrolled_symbol_table: 02f0a9e26712b0acf1fc296ec9613e364e23254fb0bd0eb162b5404b0bf1dfe3
          initial_ast: f9aabc0f7708cd84970d5c77520fc0c927e60d1df1138583804824f042bfcb3b
          unrolled_ast: 9b86672d24a696edda4727159157aef727ebefab6a9e5c3cdb42d3e3f22596ac
          ssa_ast: 9de08203679d8b7ea5d8a73fec645b560a070b26499c50651954f4ed3f3cf7c0
          flattened_ast: 04242cf4b153dffbb72765c651e2503b5496139ddd9f440e4b415d65eaab0478
          destructured_ast: 306fba1e6c26ab5453605a555e625dee10c24d1f31002e25f4353ac2798394cd
          inlined_ast: 306fba1e6c26ab5453605a555e625dee10c24d1f31002e25f4353ac2798394cd
          dce_ast: ab9c0b0e4becfe64b47f691deb0c73e2149902c0c29078bd06fbf94255ea95c9
>>>>>>> 1d9197f4
          bytecode: acfb8fc365ba153cf8598a04dad8ff4ac65b9df6c6356cb077fcf9dafbead7e9
          errors: ""
          warnings: ""<|MERGE_RESOLUTION|>--- conflicted
+++ resolved
@@ -3,29 +3,16 @@
 expectation: Pass
 outputs:
   - - compile:
-<<<<<<< HEAD
         - initial_symbol_table: 7b7639da9364ec7e9fbdbeca060c73f5f0d338486b6d823b0b4704d23f9427ab
           type_checked_symbol_table: 0802a02c884f0c8c409af2c2e5832393edc51a289dd6eebfebfc4ce2de29ba65
           unrolled_symbol_table: 435885a17bd622f24f237a8d2eb4ee510a4977dbabd380530ae0d2e8cac26101
-          initial_ast: f869a6367fce6da2877d7b93ebdc2237cace8c4fee4ed78b56f4e34915c33044
-          unrolled_ast: 392c16f3801e0b877b2588423b77048e06c5e495fe3bfc22aa39a3d65f5def00
-          ssa_ast: f5544e125cc31c03bbce4423308625e45c4564032b639d58bf773e5bfac4b877
-          flattened_ast: 04f6155825ee60abad4578b5c1632f81f3f8cd4e3cf4f5cdbade157fb9a8e24d
-          destructured_ast: a04fa1a2c7e74a77c5a7668db476c298e4415d6a4e9e45eb23ad4a1384f802a1
-          inlined_ast: a04fa1a2c7e74a77c5a7668db476c298e4415d6a4e9e45eb23ad4a1384f802a1
-          dce_ast: 1f1288f1f9f8b1d6d9e5344a4eb39f05524effb10517202346dd08c47d4e7fe3
-=======
-        - initial_symbol_table: 4257c099771eba0ebe56caedd81d40740538873eaa91636b4d2ad01ca0c11dee
-          type_checked_symbol_table: d8240d6895acdb3c1c6f527c87077b41a7ab85a1fc62cda388b51835da6ffa44
-          unrolled_symbol_table: 02f0a9e26712b0acf1fc296ec9613e364e23254fb0bd0eb162b5404b0bf1dfe3
-          initial_ast: f9aabc0f7708cd84970d5c77520fc0c927e60d1df1138583804824f042bfcb3b
-          unrolled_ast: 9b86672d24a696edda4727159157aef727ebefab6a9e5c3cdb42d3e3f22596ac
-          ssa_ast: 9de08203679d8b7ea5d8a73fec645b560a070b26499c50651954f4ed3f3cf7c0
-          flattened_ast: 04242cf4b153dffbb72765c651e2503b5496139ddd9f440e4b415d65eaab0478
-          destructured_ast: 306fba1e6c26ab5453605a555e625dee10c24d1f31002e25f4353ac2798394cd
-          inlined_ast: 306fba1e6c26ab5453605a555e625dee10c24d1f31002e25f4353ac2798394cd
-          dce_ast: ab9c0b0e4becfe64b47f691deb0c73e2149902c0c29078bd06fbf94255ea95c9
->>>>>>> 1d9197f4
+          initial_ast: 38245c6dcf3dd2eefe622109ac7e464c771fb453600c0abbe56b09d35b53aebd
+          unrolled_ast: a26bb8e37c66a077fba6f366ffc7e68d3c298f7f82bc3d6e72a4445ec9ecc23a
+          ssa_ast: ab86608c012145f682109ec167f2beadd27b4285e712bf9d16096409c4f47fd4
+          flattened_ast: fc788aaa793d64b66169199559b0630dba62116216c9c7b38530719ba9775e9f
+          destructured_ast: 6882bbc3e61e5b5e088128719c3c03f20eb32bfd06312e68eedd05182b5260dc
+          inlined_ast: 6882bbc3e61e5b5e088128719c3c03f20eb32bfd06312e68eedd05182b5260dc
+          dce_ast: 6adf6b5a2b6be4dcc8ebf46d30acc4dc8082816c90679404869dc0f76a014981
           bytecode: acfb8fc365ba153cf8598a04dad8ff4ac65b9df6c6356cb077fcf9dafbead7e9
           errors: ""
           warnings: ""