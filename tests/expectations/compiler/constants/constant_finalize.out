---
namespace: Compile
expectation: Pass
outputs:
  - - compile:
<<<<<<< HEAD
        - initial_symbol_table: 912affc970cbcb05b0ad9fb1ff1a5598cb6972f9b2a63906ae7754fab97e6455
          type_checked_symbol_table: 8fa2b239eaf62f85f56a7ba412d90304d5135a47f9c3efb24267fd811418c8f3
          unrolled_symbol_table: ba551492d8e477c0853c9c5935dd6c08ee4e9c5b12c72da782e0a1f21eff3f38
          initial_ast: a508084b0849c8fc8132a326646f60b7d322645f51bb7dfb2c073d92d171f2ba
          unrolled_ast: 8adac3668b7a9e3d711058042f008c7e6bde85a3c4a0d5095d31913fb144816c
          ssa_ast: ee38d89f9cad35f48c927e99cef9aad239f4f636c6a7a6d854c8c41ed0001b35
          flattened_ast: cb263db54e096e6b3eddb79df68c2e30a2d75f1623d9d318af73bc5773a85599
          destructured_ast: 13e294f147c100fdac2457fbee58edfca364ef8d83b79a36a5ac9afbeef487be
          inlined_ast: 7f34786ee8bea7c9f1a4c0367a32b2680e3d89c0f8b4fe5822f347cb06d17529
          dce_ast: 7f34786ee8bea7c9f1a4c0367a32b2680e3d89c0f8b4fe5822f347cb06d17529
          bytecode: 1f274ff221668a27f086b94c9485486b9d5fe1374384f9092bb3198632da3b91
=======
        - initial_symbol_table: 6cf48437edcf63323da5eb034acf28b675cb5d498b90c6b6813c36ada2faf49d
          type_checked_symbol_table: 021dc0e9060e127c9baad256547ec6614a642254d8c49972cb6eeed166ea2cf5
          unrolled_symbol_table: f0287ad63cc1d887c17928681b29fcf5c85fe377f0ddd2951048e11d6fe8a7bf
          initial_ast: 3c93df9e002456e3280997e691a26070059d00b3360aedfa21eadbf6ac874d55
          unrolled_ast: c7e2d16c2f3925ca9c070c3c5e732afa2da488bec9913c2c1d60253fb3864e58
          ssa_ast: 86d0e28c9fb58f62f297380f63bb1d82dbd31dea4b3bacaf2b78def816cc40f7
          flattened_ast: f4dacdcab926d687a4f80ac491f9d8be747f18f067db603f35ccbd9800804fde
          destructured_ast: 3324379561b920162a9510e6608a5f4f4f4f7be8df7507897292d26261a4f48f
          inlined_ast: 3324379561b920162a9510e6608a5f4f4f4f7be8df7507897292d26261a4f48f
          dce_ast: 3324379561b920162a9510e6608a5f4f4f4f7be8df7507897292d26261a4f48f
          bytecode: 34335e40c3ca26e00044d055cc0cb8d262fce1ac49a4940b36b1136e0772d305
>>>>>>> 1d9197f4
          errors: ""
          warnings: ""<|MERGE_RESOLUTION|>--- conflicted
+++ resolved
@@ -3,30 +3,16 @@
 expectation: Pass
 outputs:
   - - compile:
-<<<<<<< HEAD
-        - initial_symbol_table: 912affc970cbcb05b0ad9fb1ff1a5598cb6972f9b2a63906ae7754fab97e6455
-          type_checked_symbol_table: 8fa2b239eaf62f85f56a7ba412d90304d5135a47f9c3efb24267fd811418c8f3
-          unrolled_symbol_table: ba551492d8e477c0853c9c5935dd6c08ee4e9c5b12c72da782e0a1f21eff3f38
-          initial_ast: a508084b0849c8fc8132a326646f60b7d322645f51bb7dfb2c073d92d171f2ba
-          unrolled_ast: 8adac3668b7a9e3d711058042f008c7e6bde85a3c4a0d5095d31913fb144816c
-          ssa_ast: ee38d89f9cad35f48c927e99cef9aad239f4f636c6a7a6d854c8c41ed0001b35
-          flattened_ast: cb263db54e096e6b3eddb79df68c2e30a2d75f1623d9d318af73bc5773a85599
-          destructured_ast: 13e294f147c100fdac2457fbee58edfca364ef8d83b79a36a5ac9afbeef487be
-          inlined_ast: 7f34786ee8bea7c9f1a4c0367a32b2680e3d89c0f8b4fe5822f347cb06d17529
-          dce_ast: 7f34786ee8bea7c9f1a4c0367a32b2680e3d89c0f8b4fe5822f347cb06d17529
+        - initial_symbol_table: 83e7e0873dd72e3da1df2a1a82b891a510ec0016f0e37208c42daca6ecc114d9
+          type_checked_symbol_table: 9cff521828b8695385727d732d8cbc0d877b6158f29582d8fe6716f43fc52dc9
+          unrolled_symbol_table: 77955bf3d7987c7e7833c8a9843d4e7a6123324f6e84a1db8b8df31dabf1910f
+          initial_ast: be00d02ab3c3b889fc1842c26280c35c1d2811e8ad97dfe9aae939cb6e17528d
+          unrolled_ast: 492de3b239329a520383e6f09fc9988dedfecd6709006127af2d32f233a1c76e
+          ssa_ast: 88f0d788cc578eb9255c096157fa8d3e801ba656314f39459a3413de844a52fe
+          flattened_ast: 5e2bd3e32ab5add74daaf4f7d0287d4f987d3ea34a87c953ffc1a3207511e8f6
+          destructured_ast: d49494485feecc89a2dc13fe39e0a904d17e79630f6dd2bc61c03a8fae22967a
+          inlined_ast: 4e916f4e4287ff120cf4c99ab5c6c652e44bc083f1a994d8b9e7118fc3b6c26c
+          dce_ast: 4e916f4e4287ff120cf4c99ab5c6c652e44bc083f1a994d8b9e7118fc3b6c26c
           bytecode: 1f274ff221668a27f086b94c9485486b9d5fe1374384f9092bb3198632da3b91
-=======
-        - initial_symbol_table: 6cf48437edcf63323da5eb034acf28b675cb5d498b90c6b6813c36ada2faf49d
-          type_checked_symbol_table: 021dc0e9060e127c9baad256547ec6614a642254d8c49972cb6eeed166ea2cf5
-          unrolled_symbol_table: f0287ad63cc1d887c17928681b29fcf5c85fe377f0ddd2951048e11d6fe8a7bf
-          initial_ast: 3c93df9e002456e3280997e691a26070059d00b3360aedfa21eadbf6ac874d55
-          unrolled_ast: c7e2d16c2f3925ca9c070c3c5e732afa2da488bec9913c2c1d60253fb3864e58
-          ssa_ast: 86d0e28c9fb58f62f297380f63bb1d82dbd31dea4b3bacaf2b78def816cc40f7
-          flattened_ast: f4dacdcab926d687a4f80ac491f9d8be747f18f067db603f35ccbd9800804fde
-          destructured_ast: 3324379561b920162a9510e6608a5f4f4f4f7be8df7507897292d26261a4f48f
-          inlined_ast: 3324379561b920162a9510e6608a5f4f4f4f7be8df7507897292d26261a4f48f
-          dce_ast: 3324379561b920162a9510e6608a5f4f4f4f7be8df7507897292d26261a4f48f
-          bytecode: 34335e40c3ca26e00044d055cc0cb8d262fce1ac49a4940b36b1136e0772d305
->>>>>>> 1d9197f4
           errors: ""
           warnings: ""