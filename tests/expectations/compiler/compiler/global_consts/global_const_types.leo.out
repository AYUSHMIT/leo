--- conflicted
+++ resolved
@@ -16,14 +16,7 @@
             r0:
               type: bool
               value: "false"
-<<<<<<< HEAD
-    initial_ast: b4e5073c07791c4726b69f3e60ec66ccebefb7a3811f4a3576fc4042f8c80114
-    imports_resolved_ast: b4e5073c07791c4726b69f3e60ec66ccebefb7a3811f4a3576fc4042f8c80114
-    canonicalized_ast: 03a4e0ffc6deea9c6500a9d91eb683a780e8f5961801bea1aab26c14e4543325
-    type_inferenced_ast: abbbde55152e4dfe84e7c1f1a6cb82cbcf8b54d46efbcaa7b8c0854f6dee9e25
-=======
     initial_ast: d53a0267c4afe271c6488aeda9910433e3a947d96530ea1286eba511e6e8f17e
     imports_resolved_ast: d53a0267c4afe271c6488aeda9910433e3a947d96530ea1286eba511e6e8f17e
     canonicalized_ast: 86bc6722c866a18e2b4d022e67c82dfa0f20f1b4d86d2869f6267010ef45c0c6
-    type_inferenced_ast: 57202f3b3a4808ce13cce466b6e7a6b153c1950e6af6fcbe68bf04a4d95476f1
->>>>>>> ba306a15
+    type_inferenced_ast: 0c7674288e3db92d39726e8d2964f7c03eeb8e27ec54d0cd558b20e976a48686