---
namespace: Compile
expectation: Pass
outputs:
  - circuit:
      num_public_variables: 0
      num_private_variables: 1
      num_constraints: 1
      at: 042610d0fd1fe6d6ac112138f8755752f44c7d2a00f1b5960574d6da5cda393f
      bt: e97756698880ab7555a959a5fb5c6b4e15bd64612aa677adbfe2d0bd91f0a83c
      ct: cf1cbb66a638b4860a516671fb74850e6ccf787fe6c4c8d29e9c04efe880bd05
    output:
      - input_file: input/dummy.in
        output:
          registers:
            r0:
              type: bool
              value: "true"
<<<<<<< HEAD
    initial_ast: f5211a78cc2ceca171cc594466a95d12e9240d552dbdb0c65ea718eb07a756fc
    canonicalized_ast: 787dffcc703941dd35266c066dc5fdf5d15490ccc60c95ade650366463390239
    type_inferenced_ast: 96dba011f40d5e05148f41d78de45801277a54fea727fc476b5d8cefae6e3679
=======
    initial_ast: 58f66e3a45b1752bb5dbb454adbbe6136394a7a87bc7b812d154aec1d5eac816
    imports_resolved_ast: 4ca172d902f797a1d225223900fbf3f01a68c44ad5a0cf402e719f9e5961988b
    canonicalized_ast: f7359bbb8cecd0923c0aa7dd7fd6b01cb2c64e45f1e777709fb14d4e6ba0ee5a
    type_inferenced_ast: f3a0378b8b60f66ca164be498224592907216262a54a92d878e52f0a85f53389
>>>>>>> fed3b1e1
<|MERGE_RESOLUTION|>--- conflicted
+++ resolved
@@ -16,13 +16,7 @@
             r0:
               type: bool
               value: "true"
-<<<<<<< HEAD
-    initial_ast: f5211a78cc2ceca171cc594466a95d12e9240d552dbdb0c65ea718eb07a756fc
-    canonicalized_ast: 787dffcc703941dd35266c066dc5fdf5d15490ccc60c95ade650366463390239
-    type_inferenced_ast: 96dba011f40d5e05148f41d78de45801277a54fea727fc476b5d8cefae6e3679
-=======
-    initial_ast: 58f66e3a45b1752bb5dbb454adbbe6136394a7a87bc7b812d154aec1d5eac816
+    initial_ast: 8ccdbe000ca6a2ae3b7cf8601d5b6a922106181fe3f1b8aede16c5661a816b93
     imports_resolved_ast: 4ca172d902f797a1d225223900fbf3f01a68c44ad5a0cf402e719f9e5961988b
-    canonicalized_ast: f7359bbb8cecd0923c0aa7dd7fd6b01cb2c64e45f1e777709fb14d4e6ba0ee5a
-    type_inferenced_ast: f3a0378b8b60f66ca164be498224592907216262a54a92d878e52f0a85f53389
->>>>>>> fed3b1e1
+    canonicalized_ast: 551e7de9ff8d1391a435861819576c9ac1a0ff93818c7a907830be890e27311f
+    type_inferenced_ast: b83403b86ddd7a10d070a4537a95ac03075e292d3004cdb667564b630dcae805