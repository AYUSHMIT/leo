--- conflicted
+++ resolved
@@ -16,14 +16,7 @@
             r0:
               type: bool
               value: "true"
-<<<<<<< HEAD
-    initial_ast: d8ff1c8c84bc93bbd4e712dde7eb3c9dbe433199f5902b6dc3329cf3ca607811
-    imports_resolved_ast: aee1ae257d5270f8a310af0266b7a4226fdc23498e9aedf35633710fa31599a3
-    canonicalized_ast: b5525cdb08607392c38fd870e9719b34c3f960a3911e3a2ef50b7ae55f777c9f
-    type_inferenced_ast: 6e03e1d79176a685668c1a34cec906f22cf7a90a128de24fbc2bcc8aad3598d4
-=======
     initial_ast: ec52d3b3e69bef6d104f2dcfa9e713a728d7b0e15439c9da3b521b6cbfe719d4
-    imports_resolved_ast: ec52d3b3e69bef6d104f2dcfa9e713a728d7b0e15439c9da3b521b6cbfe719d4
-    canonicalized_ast: c85604dd75a964f7a6cfc0dddbeeeccf28a7c43915b944740528a0ff6230db78
-    type_inferenced_ast: 258670051ac595a600362cb5a6793fb5ba9361cd914f7483057ad66204fc1b36
->>>>>>> 9af730e8
+    imports_resolved_ast: add95914a89cb2686db8c906b94acca8e7dfcad9db26ad83a75c327e0eb19ca0
+    canonicalized_ast: 21d2efd19f936682f161dcdf804c30d745f47201a5702de7ceecf81544291561
+    type_inferenced_ast: 0814bcdc1e7422f32192c44a7b4a12b0d4b9f2e5ef612521c73800fc3e27dfcb