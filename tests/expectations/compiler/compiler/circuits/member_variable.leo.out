---
namespace: Compile
expectation: Pass
outputs:
  - circuit:
      num_public_variables: 0
      num_private_variables: 1
      num_constraints: 1
      at: 042610d0fd1fe6d6ac112138f8755752f44c7d2a00f1b5960574d6da5cda393f
      bt: e97756698880ab7555a959a5fb5c6b4e15bd64612aa677adbfe2d0bd91f0a83c
      ct: cf1cbb66a638b4860a516671fb74850e6ccf787fe6c4c8d29e9c04efe880bd05
    output:
      - input_file: input/dummy.in
        output:
          registers:
            r0:
              type: bool
              value: "true"
<<<<<<< HEAD
    initial_ast: 71687b176dd206b1c4f74be132b52e80add9072f42d492f27d64e04ffeec0449
    canonicalized_ast: 71687b176dd206b1c4f74be132b52e80add9072f42d492f27d64e04ffeec0449
    type_inferenced_ast: b71e2bedba29671049b59392cef640f33d6d889a91eb2848878e7e465b58f0ba
=======
    initial_ast: 0723285d6c4dac924f6c86e0a6fd57eb78947cfcecd45f2520b7b0f0029f3279
    canonicalized_ast: 0723285d6c4dac924f6c86e0a6fd57eb78947cfcecd45f2520b7b0f0029f3279
    type_inferenced_ast: c42738de8987ca76cacc30dbf86688ff11d5dbf7dccba67947cc78eb452460fd
>>>>>>> 235daa9e
<|MERGE_RESOLUTION|>--- conflicted
+++ resolved
@@ -16,12 +16,6 @@
             r0:
               type: bool
               value: "true"
-<<<<<<< HEAD
-    initial_ast: 71687b176dd206b1c4f74be132b52e80add9072f42d492f27d64e04ffeec0449
-    canonicalized_ast: 71687b176dd206b1c4f74be132b52e80add9072f42d492f27d64e04ffeec0449
-    type_inferenced_ast: b71e2bedba29671049b59392cef640f33d6d889a91eb2848878e7e465b58f0ba
-=======
-    initial_ast: 0723285d6c4dac924f6c86e0a6fd57eb78947cfcecd45f2520b7b0f0029f3279
-    canonicalized_ast: 0723285d6c4dac924f6c86e0a6fd57eb78947cfcecd45f2520b7b0f0029f3279
-    type_inferenced_ast: c42738de8987ca76cacc30dbf86688ff11d5dbf7dccba67947cc78eb452460fd
->>>>>>> 235daa9e
+    initial_ast: 7abdf292d56f99ef05e39c1a55a6071d9d69ca8c8e537e08201472f057e7a127
+    canonicalized_ast: 7abdf292d56f99ef05e39c1a55a6071d9d69ca8c8e537e08201472f057e7a127
+    type_inferenced_ast: db8685abd4ffc32fa55786b847eff1d0694b871c1757eec70757879d82856872