--- conflicted
+++ resolved
@@ -4,9 +4,5 @@
 outputs:
   - output:
       - initial_input_ast: no input
-<<<<<<< HEAD
-    initial_ast: da7a9bfecd63ce811480fa7eed9bdc4bc6223c957e7e12fdbcd69a84d48da1ad
-=======
-    initial_ast: 280f1bc7f6e077987e1c33d88c5e1668ffa0787e560fb92cd017e8cbdce6b1f5
->>>>>>> 977e3369
+    initial_ast: 97c27f26fd8d201623b1cbb19474a2cb6934c6bda8d4b363c831b0a3193e75ec
     symbol_table: e4a96223c049893c904a90f24d069592b33fc137de0f4816cf92089e63663693