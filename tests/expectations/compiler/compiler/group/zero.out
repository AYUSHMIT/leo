---
namespace: Compile
expectation: Pass
outputs:
  - output:
      - initial_input_ast: no input
<<<<<<< HEAD
    initial_ast: 564f476bb3301c4b5895abdecfaa3920ab9b0371d63a9c310bfac99e63e0eb45
    unrolled_ast: 564f476bb3301c4b5895abdecfaa3920ab9b0371d63a9c310bfac99e63e0eb45
=======
    initial_ast: 4495b5b4758b86822e7d0487b46d7fb59543c3ca827441249ca260e74f49b8e0
>>>>>>> 7592de6d
<|MERGE_RESOLUTION|>--- conflicted
+++ resolved
@@ -4,9 +4,5 @@
 outputs:
   - output:
       - initial_input_ast: no input
-<<<<<<< HEAD
-    initial_ast: 564f476bb3301c4b5895abdecfaa3920ab9b0371d63a9c310bfac99e63e0eb45
-    unrolled_ast: 564f476bb3301c4b5895abdecfaa3920ab9b0371d63a9c310bfac99e63e0eb45
-=======
     initial_ast: 4495b5b4758b86822e7d0487b46d7fb59543c3ca827441249ca260e74f49b8e0
->>>>>>> 7592de6d
+    unrolled_ast: 4495b5b4758b86822e7d0487b46d7fb59543c3ca827441249ca260e74f49b8e0