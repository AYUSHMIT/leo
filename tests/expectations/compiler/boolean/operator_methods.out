---
namespace: Compile
expectation: Pass
outputs:
  - - compile:
<<<<<<< HEAD
        - initial_symbol_table: bd10063c57991ab406a4d0ed78569254ff3296c4e22dec59f23b5f5683698704
          type_checked_symbol_table: d2b055e782e24494e1a03542237e630d726006d340be60d2a57d061c2aff1205
          unrolled_symbol_table: d2b055e782e24494e1a03542237e630d726006d340be60d2a57d061c2aff1205
          initial_ast: c97a474d84294eeef08309b35ad687acc562fa138ab6ba66dbd099449c470d92
          unrolled_ast: c97a474d84294eeef08309b35ad687acc562fa138ab6ba66dbd099449c470d92
          ssa_ast: d5dc0dfaae664f6f6a6429fa26b5f93949d9eaf011650cc77eea4e44a7a7ee77
          flattened_ast: b62534ac3f8a00e1ab60be2f43416047f63be07b55e5fc1dc65e410fa5e17ece
          destructured_ast: 7a742b9a3f2a47241e09f3f0ba1fbf9beddb39dd03070578869e4733d176d5c4
          inlined_ast: 7a742b9a3f2a47241e09f3f0ba1fbf9beddb39dd03070578869e4733d176d5c4
          dce_ast: b58413720432c2e9194aba0ff77579cc75ad2496d65841a183a1ab7cd697f195
=======
        - initial_symbol_table: d8dbb67a15c1b2741ed787ddd2794f07da0e810bc3af3c5cfaa7abb0fcfe468b
          type_checked_symbol_table: 53007ca7363cbe54cc92ce5d0fe80c751c388592a3a284a71d2726b52c07d372
          unrolled_symbol_table: 53007ca7363cbe54cc92ce5d0fe80c751c388592a3a284a71d2726b52c07d372
          initial_ast: cdab0d69e8b4a92e3a4b9a3009beef7a36a096db85f2dda1638e0d902c3931cf
          unrolled_ast: cdab0d69e8b4a92e3a4b9a3009beef7a36a096db85f2dda1638e0d902c3931cf
          ssa_ast: bc46c5561cbfe6d7b999b2f4e651acf3240e25ac559cd09a859287bf130ffb84
          flattened_ast: b939dcd979d53cea4c226039b1956fad4e82e25faa6e9399cdbac127690a3cf8
          destructured_ast: bd24dba11e6477be5dd3df626ceff8b20a6204daf5970b965f18dab4e5feec49
          inlined_ast: bd24dba11e6477be5dd3df626ceff8b20a6204daf5970b965f18dab4e5feec49
          dce_ast: f5448157b0c3c540c094d52184572a6d1be1e32942de6b500e6e959b6062c1dd
>>>>>>> 1d9197f4
          bytecode: bb260232bbd0ccede368961a31abeef5edc7e00cab3348b4b8518d4e5798a6b5
          errors: ""
          warnings: ""<|MERGE_RESOLUTION|>--- conflicted
+++ resolved
@@ -3,29 +3,16 @@
 expectation: Pass
 outputs:
   - - compile:
-<<<<<<< HEAD
-        - initial_symbol_table: bd10063c57991ab406a4d0ed78569254ff3296c4e22dec59f23b5f5683698704
-          type_checked_symbol_table: d2b055e782e24494e1a03542237e630d726006d340be60d2a57d061c2aff1205
-          unrolled_symbol_table: d2b055e782e24494e1a03542237e630d726006d340be60d2a57d061c2aff1205
-          initial_ast: c97a474d84294eeef08309b35ad687acc562fa138ab6ba66dbd099449c470d92
-          unrolled_ast: c97a474d84294eeef08309b35ad687acc562fa138ab6ba66dbd099449c470d92
-          ssa_ast: d5dc0dfaae664f6f6a6429fa26b5f93949d9eaf011650cc77eea4e44a7a7ee77
-          flattened_ast: b62534ac3f8a00e1ab60be2f43416047f63be07b55e5fc1dc65e410fa5e17ece
-          destructured_ast: 7a742b9a3f2a47241e09f3f0ba1fbf9beddb39dd03070578869e4733d176d5c4
-          inlined_ast: 7a742b9a3f2a47241e09f3f0ba1fbf9beddb39dd03070578869e4733d176d5c4
-          dce_ast: b58413720432c2e9194aba0ff77579cc75ad2496d65841a183a1ab7cd697f195
-=======
-        - initial_symbol_table: d8dbb67a15c1b2741ed787ddd2794f07da0e810bc3af3c5cfaa7abb0fcfe468b
-          type_checked_symbol_table: 53007ca7363cbe54cc92ce5d0fe80c751c388592a3a284a71d2726b52c07d372
-          unrolled_symbol_table: 53007ca7363cbe54cc92ce5d0fe80c751c388592a3a284a71d2726b52c07d372
-          initial_ast: cdab0d69e8b4a92e3a4b9a3009beef7a36a096db85f2dda1638e0d902c3931cf
-          unrolled_ast: cdab0d69e8b4a92e3a4b9a3009beef7a36a096db85f2dda1638e0d902c3931cf
-          ssa_ast: bc46c5561cbfe6d7b999b2f4e651acf3240e25ac559cd09a859287bf130ffb84
-          flattened_ast: b939dcd979d53cea4c226039b1956fad4e82e25faa6e9399cdbac127690a3cf8
-          destructured_ast: bd24dba11e6477be5dd3df626ceff8b20a6204daf5970b965f18dab4e5feec49
-          inlined_ast: bd24dba11e6477be5dd3df626ceff8b20a6204daf5970b965f18dab4e5feec49
-          dce_ast: f5448157b0c3c540c094d52184572a6d1be1e32942de6b500e6e959b6062c1dd
->>>>>>> 1d9197f4
+        - initial_symbol_table: 1b5c611464ecf9e3bdafa92a46c5b9d7ff2f75b57aba7e90eced6f363fb580a1
+          type_checked_symbol_table: 784af104f55654a81e3c2546a1eab0fdbdd208681567d89e9b9286ab1a75cac3
+          unrolled_symbol_table: 784af104f55654a81e3c2546a1eab0fdbdd208681567d89e9b9286ab1a75cac3
+          initial_ast: 4d8dac42b745182842d0699c703b8cd4bb875da014b3d93f993779020f643e59
+          unrolled_ast: 4d8dac42b745182842d0699c703b8cd4bb875da014b3d93f993779020f643e59
+          ssa_ast: 198d0af4f4d9aeaab70de4df15b8a15e87078a19d164afeb612c4fac256c7908
+          flattened_ast: 8e67e164404e6fcbc4918492660dc59572103060be8141be63a058139cfded43
+          destructured_ast: 58d1e81d725b83b56d365add74a33f083d364f1b9842c639621ea95339605d70
+          inlined_ast: 58d1e81d725b83b56d365add74a33f083d364f1b9842c639621ea95339605d70
+          dce_ast: fbe283e571b7a63ca2d2ac2c0001e1ced041e7ee1866c92c8046138363400239
           bytecode: bb260232bbd0ccede368961a31abeef5edc7e00cab3348b4b8518d4e5798a6b5
           errors: ""
           warnings: ""