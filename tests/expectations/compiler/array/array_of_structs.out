--- conflicted
+++ resolved
@@ -3,29 +3,16 @@
 expectation: Pass
 outputs:
   - - compile:
-<<<<<<< HEAD
-        - initial_symbol_table: cc524ab0524f4e93e969758157bb3dd1caaae1c740cffac0b4e35edd15de762d
-          type_checked_symbol_table: 441877c82d8468247a7f62b202bba12cf0fb4f3f6a82d22c2ad8b82814c467a9
-          unrolled_symbol_table: 441877c82d8468247a7f62b202bba12cf0fb4f3f6a82d22c2ad8b82814c467a9
-          initial_ast: b535ad589ab03c8e87e686babd955478e13b0f9c12e9681ec83a33c8d0747b4b
-          unrolled_ast: b535ad589ab03c8e87e686babd955478e13b0f9c12e9681ec83a33c8d0747b4b
-          ssa_ast: 57ce7348c46c7c77089f3c5c3c41a5baac1ccf1e0993b97834ef03af80512a69
-          flattened_ast: caecde473ba965b65b059d7bd0498181d3cedd12403295d6ac344f006788ee49
-          destructured_ast: 2e131d8b41206e76acd1acc71b6f90f78dd2f1c358d775406c251d02dfb8bcb5
-          inlined_ast: 2e131d8b41206e76acd1acc71b6f90f78dd2f1c358d775406c251d02dfb8bcb5
-          dce_ast: 2e131d8b41206e76acd1acc71b6f90f78dd2f1c358d775406c251d02dfb8bcb5
-=======
-        - initial_symbol_table: 629dc4ae004ae23b372bca6c4fc41a7481a5558a689e581da45f966ab553cdb2
-          type_checked_symbol_table: 4e8b27a441d41b499db427062a82821b9f01d7d08cfee0815ce9ff566a4377bc
-          unrolled_symbol_table: 4e8b27a441d41b499db427062a82821b9f01d7d08cfee0815ce9ff566a4377bc
-          initial_ast: 586c6aac40af53efb4dbb8c5fc832c05316dc89492f07d5e14318a1aee6ae783
-          unrolled_ast: 586c6aac40af53efb4dbb8c5fc832c05316dc89492f07d5e14318a1aee6ae783
-          ssa_ast: e52d1e19d22cce1174057d3eb250e0e46b7020f5c343df598f15755d82861c52
-          flattened_ast: b66ac3f53ba4de6c7cbdf3b57078a106db668190e77de49d72e3a173b0364df5
-          destructured_ast: 72d2627a0e064f0a06656f906a7170f815cdc7d4ab4f27e109a2a9b75c766aaa
-          inlined_ast: 72d2627a0e064f0a06656f906a7170f815cdc7d4ab4f27e109a2a9b75c766aaa
-          dce_ast: 72d2627a0e064f0a06656f906a7170f815cdc7d4ab4f27e109a2a9b75c766aaa
->>>>>>> 1d9197f4
+        - initial_symbol_table: 2810f9059b0a96a9416ee2a7212debabcb4bc6802095bdff039065d3fda7f3c7
+          type_checked_symbol_table: b6307badfe522266447d5503e92045f5935d26a0c13cbcc7d78f0da6b6128a0b
+          unrolled_symbol_table: b6307badfe522266447d5503e92045f5935d26a0c13cbcc7d78f0da6b6128a0b
+          initial_ast: c5174335068d386bf09f1613ddc2765ab788afbce0a83dc94c8197d792570324
+          unrolled_ast: c5174335068d386bf09f1613ddc2765ab788afbce0a83dc94c8197d792570324
+          ssa_ast: ec179cc367b277c201b59fc08a6063297f826e09867caf663f30629a0d6bc8e4
+          flattened_ast: cdd4b046fda370d0630b92e41a7544214dd31b5b58c830f40ac93c5b4e33e542
+          destructured_ast: 19737108a3b3f9a45517e31a0d273c74ae5cda9c8bc86480c96317e6cd33d478
+          inlined_ast: 19737108a3b3f9a45517e31a0d273c74ae5cda9c8bc86480c96317e6cd33d478
+          dce_ast: 19737108a3b3f9a45517e31a0d273c74ae5cda9c8bc86480c96317e6cd33d478
           bytecode: 53499e77217ba5d8d146384234cbed9abe5c47abcbfe547f7bff6fbef4194a56
           errors: ""
           warnings: ""