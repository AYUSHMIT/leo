---
namespace: Compile
expectation: Pass
outputs:
  - - compile:
<<<<<<< HEAD
        - initial_symbol_table: f1267fd475b10853eedbd760edc04b9e2b9b227edf9d633fb766a0d7b368fca7
          type_checked_symbol_table: f5a080b3649bcd8e3c0cfd7705f9f56581be33a94cb5fee744164dc8ce078d37
          unrolled_symbol_table: f5a080b3649bcd8e3c0cfd7705f9f56581be33a94cb5fee744164dc8ce078d37
          initial_ast: 0fd17db5cb54c3360904bc0aa491fe8f2aab6bb1136dd1860891ddd0d65ec6c8
          unrolled_ast: 0fd17db5cb54c3360904bc0aa491fe8f2aab6bb1136dd1860891ddd0d65ec6c8
          ssa_ast: 5a071e8d85391f5e923c0c3e19f8632a81b4b4e4e9fd8c1b24ba7c6004b7d727
          flattened_ast: a50038b98999669f2fed5582a41f63de7aa14c0d07a33bb8b6f7df4e81984f91
          destructured_ast: 2f93860f30a117687b4794ddaa2f12991f346d7e327b7eb70906b864c556c17b
          inlined_ast: 2f93860f30a117687b4794ddaa2f12991f346d7e327b7eb70906b864c556c17b
          dce_ast: 2f93860f30a117687b4794ddaa2f12991f346d7e327b7eb70906b864c556c17b
=======
        - initial_symbol_table: e1a28e6f56c387f859cff6af4ef7da1c7b04b5f9044abebb40001899e4e194fa
          type_checked_symbol_table: 1d502e715e9c31ee7d01a2964f796c471cfd9a076a8c39a25f1bd873dcd8a07b
          unrolled_symbol_table: 1d502e715e9c31ee7d01a2964f796c471cfd9a076a8c39a25f1bd873dcd8a07b
          initial_ast: bd75e0f0077e9bfb22da311717b7ac96ffcedd9e569dd4633568bbbe66ee2a94
          unrolled_ast: bd75e0f0077e9bfb22da311717b7ac96ffcedd9e569dd4633568bbbe66ee2a94
          ssa_ast: 82f649e13d53199d130c6303d87ed0597a3c8089add9da2e04541ba90abfca73
          flattened_ast: c42e3589a8a1197c3b4e308299b85e916171f52173dc33b6d9e78078738ab60a
          destructured_ast: d68325d9e257242ce5fa1d303485ab0196c82c68ba56b01774447d30c2818313
          inlined_ast: d68325d9e257242ce5fa1d303485ab0196c82c68ba56b01774447d30c2818313
          dce_ast: d68325d9e257242ce5fa1d303485ab0196c82c68ba56b01774447d30c2818313
>>>>>>> 1d9197f4
          bytecode: 1743c6b346840b6c0bf0662b87f679119996cf9d3023c1236730fd0f5ff28df4
          errors: ""
          warnings: ""<|MERGE_RESOLUTION|>--- conflicted
+++ resolved
@@ -3,29 +3,16 @@
 expectation: Pass
 outputs:
   - - compile:
-<<<<<<< HEAD
-        - initial_symbol_table: f1267fd475b10853eedbd760edc04b9e2b9b227edf9d633fb766a0d7b368fca7
-          type_checked_symbol_table: f5a080b3649bcd8e3c0cfd7705f9f56581be33a94cb5fee744164dc8ce078d37
-          unrolled_symbol_table: f5a080b3649bcd8e3c0cfd7705f9f56581be33a94cb5fee744164dc8ce078d37
-          initial_ast: 0fd17db5cb54c3360904bc0aa491fe8f2aab6bb1136dd1860891ddd0d65ec6c8
-          unrolled_ast: 0fd17db5cb54c3360904bc0aa491fe8f2aab6bb1136dd1860891ddd0d65ec6c8
-          ssa_ast: 5a071e8d85391f5e923c0c3e19f8632a81b4b4e4e9fd8c1b24ba7c6004b7d727
-          flattened_ast: a50038b98999669f2fed5582a41f63de7aa14c0d07a33bb8b6f7df4e81984f91
-          destructured_ast: 2f93860f30a117687b4794ddaa2f12991f346d7e327b7eb70906b864c556c17b
-          inlined_ast: 2f93860f30a117687b4794ddaa2f12991f346d7e327b7eb70906b864c556c17b
-          dce_ast: 2f93860f30a117687b4794ddaa2f12991f346d7e327b7eb70906b864c556c17b
-=======
-        - initial_symbol_table: e1a28e6f56c387f859cff6af4ef7da1c7b04b5f9044abebb40001899e4e194fa
-          type_checked_symbol_table: 1d502e715e9c31ee7d01a2964f796c471cfd9a076a8c39a25f1bd873dcd8a07b
-          unrolled_symbol_table: 1d502e715e9c31ee7d01a2964f796c471cfd9a076a8c39a25f1bd873dcd8a07b
-          initial_ast: bd75e0f0077e9bfb22da311717b7ac96ffcedd9e569dd4633568bbbe66ee2a94
-          unrolled_ast: bd75e0f0077e9bfb22da311717b7ac96ffcedd9e569dd4633568bbbe66ee2a94
-          ssa_ast: 82f649e13d53199d130c6303d87ed0597a3c8089add9da2e04541ba90abfca73
-          flattened_ast: c42e3589a8a1197c3b4e308299b85e916171f52173dc33b6d9e78078738ab60a
-          destructured_ast: d68325d9e257242ce5fa1d303485ab0196c82c68ba56b01774447d30c2818313
-          inlined_ast: d68325d9e257242ce5fa1d303485ab0196c82c68ba56b01774447d30c2818313
-          dce_ast: d68325d9e257242ce5fa1d303485ab0196c82c68ba56b01774447d30c2818313
->>>>>>> 1d9197f4
+        - initial_symbol_table: 8651059b3325b480030d0d0f87bed40422fd81a81ef450f7abd62aeabeaec8b9
+          type_checked_symbol_table: 94525a281086ca6470b36eac9ce8b7c4a98d8fb1ba22a965508c4b51196a0def
+          unrolled_symbol_table: 94525a281086ca6470b36eac9ce8b7c4a98d8fb1ba22a965508c4b51196a0def
+          initial_ast: d3af28fb4c08480851152d0826f94fb82a97c9caead30ad7181b32a92e1b5d66
+          unrolled_ast: d3af28fb4c08480851152d0826f94fb82a97c9caead30ad7181b32a92e1b5d66
+          ssa_ast: 4309af78f3dc6df5cb82ca1952180a29520c86df1750393c698770aec99cb62c
+          flattened_ast: 2c490cae01032d9caa1dd16699f913352b6320c6c3e8149aa0ccd9794fe8447c
+          destructured_ast: d378241a51f0a18d144b6da325ffaaa192c68f5a0df8d92d68acb7a4e9186eda
+          inlined_ast: d378241a51f0a18d144b6da325ffaaa192c68f5a0df8d92d68acb7a4e9186eda
+          dce_ast: d378241a51f0a18d144b6da325ffaaa192c68f5a0df8d92d68acb7a4e9186eda
           bytecode: 1743c6b346840b6c0bf0662b87f679119996cf9d3023c1236730fd0f5ff28df4
           errors: ""
           warnings: ""