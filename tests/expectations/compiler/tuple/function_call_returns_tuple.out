--- conflicted
+++ resolved
@@ -3,29 +3,16 @@
 expectation: Pass
 outputs:
   - - compile:
-<<<<<<< HEAD
-        - initial_symbol_table: 20e11487247e735ad4083e90e76df1f00b7228632c9a53772a3247df1c204bb3
-          type_checked_symbol_table: 280b10c6e109dbd43fa3b0d3f0bc9f281a40bf3de2feb59746b053835392d495
-          unrolled_symbol_table: 280b10c6e109dbd43fa3b0d3f0bc9f281a40bf3de2feb59746b053835392d495
-          initial_ast: 3c12e66038132cb376746a1bdc4336b4a546df744d4686f4b2b043bf31bcfb5a
-          unrolled_ast: 3c12e66038132cb376746a1bdc4336b4a546df744d4686f4b2b043bf31bcfb5a
-          ssa_ast: b4e530d1ed541f433ec32ed0c1919d56e43f23b1a5955154b2c9a0f23f475e66
-          flattened_ast: 239f86905cbe86a637834dbc9d1e1b1df94d3d7cecd00edb8df0c2c9bee5319d
-          destructured_ast: ff7292128410be00175acc64bbd9c93fd830a349b660ac04034daba6579443b4
-          inlined_ast: aea5efa79775cce48b56c85d588200174096167dd7991d7fb597b8da1fb5c4a1
-          dce_ast: aea5efa79775cce48b56c85d588200174096167dd7991d7fb597b8da1fb5c4a1
-=======
-        - initial_symbol_table: 1e0e95b29e72e9a79a9690f8875fde5f375516adfefce8de21bf87fd85f7aa31
-          type_checked_symbol_table: 1077658e9a8631965cfe6ba568b25e9a47faa98ff0e0a157cb4c811196174bd6
-          unrolled_symbol_table: 1077658e9a8631965cfe6ba568b25e9a47faa98ff0e0a157cb4c811196174bd6
-          initial_ast: a30b028484f079bafc7256c97daadc979131baacb53df395c625ea1355633a38
-          unrolled_ast: a30b028484f079bafc7256c97daadc979131baacb53df395c625ea1355633a38
-          ssa_ast: 57e70dbb50a7862c89f985d531bee3054eb3d5d79a021682416083272ffe2511
-          flattened_ast: 5c306e6a054964cadb25c76164dc302f389110d1de393ab122bb18848ac1fb1d
-          destructured_ast: c271e6cdc8a3d185c196dbdde3cb9babfa554371985f578efd16f86c7377916e
-          inlined_ast: c271e6cdc8a3d185c196dbdde3cb9babfa554371985f578efd16f86c7377916e
-          dce_ast: c271e6cdc8a3d185c196dbdde3cb9babfa554371985f578efd16f86c7377916e
->>>>>>> 1d9197f4
+        - initial_symbol_table: 28331a05f099f64dd23806fdf848c1d57d30b17b9ea7b5e309f4d7a7e8d4162b
+          type_checked_symbol_table: 449efa2e1b7143cb9523cd40a1da99bd54863c3fd68e39a820173bddc544226c
+          unrolled_symbol_table: 449efa2e1b7143cb9523cd40a1da99bd54863c3fd68e39a820173bddc544226c
+          initial_ast: 0c172f9b4921fc30d51d61eaa6205537ce6b0e1146864050154ad4a09edfaeea
+          unrolled_ast: 0c172f9b4921fc30d51d61eaa6205537ce6b0e1146864050154ad4a09edfaeea
+          ssa_ast: 7f57febaeac178acde1e72b5b4287ec436a1cd62a3cc941b4bd3faec97bac7a4
+          flattened_ast: 25735f73cb92c1be5a3bd29343ef17b41696cf69476975362fb9511cbd59259e
+          destructured_ast: aad1e2db50ba1033c0efd65edd1583750e27de6dd9c33485aa575f1afa89292b
+          inlined_ast: 3b0ed1659eecd3ee8330217fc7862bf09bfe8a74d63c7f3451b0f1a3ced1dddb
+          dce_ast: 3b0ed1659eecd3ee8330217fc7862bf09bfe8a74d63c7f3451b0f1a3ced1dddb
           bytecode: f8a3d7352634db2882bc62840443ed6981ab356b6037c6bce8b2361189e82319
           errors: ""
           warnings: ""