---
namespace: Compile
expectation: Pass
outputs:
  - - compile:
<<<<<<< HEAD
        - initial_symbol_table: bf263d04fc2a6ac36471c659256e5478fdf34037fdce7f864e8b162ff591efc1
          type_checked_symbol_table: 53bf621a0d188b44634e3178e7de4ba51612d1f857927d994e2d44ffe1e9b8b3
          unrolled_symbol_table: 53bf621a0d188b44634e3178e7de4ba51612d1f857927d994e2d44ffe1e9b8b3
          initial_ast: f6b9e5024dd655261ed3cb50ecda8b44bc244c8c29eeb7652b219d9c70bd5ed2
          unrolled_ast: f6b9e5024dd655261ed3cb50ecda8b44bc244c8c29eeb7652b219d9c70bd5ed2
          ssa_ast: 0d27d734a098111f91679272a213ab7501ba72c073bbf15cedd1229f84e344be
          flattened_ast: 04edd79023d5981b44c6470998fbce669e6e49594cabf9a83381b779b19cfc46
          destructured_ast: 5cd630bcbf6730db4ff2df207996a4ea1eeb02fe591cd7884dc924f1daaeac2b
          inlined_ast: 5cd630bcbf6730db4ff2df207996a4ea1eeb02fe591cd7884dc924f1daaeac2b
          dce_ast: d27e07dcaaec7b3510c68bc67ae9381932a57f266729e58a8ed2b10e5c4bd8fe
=======
        - initial_symbol_table: e9e48a0700cfed44835ab006091ceacca0833e1f82a9ef286a763fed6e79dc5b
          type_checked_symbol_table: bd4278ba6d86946ca6487d2eeea6b13e03b6dadf393aef426e6dd025f67be10f
          unrolled_symbol_table: bd4278ba6d86946ca6487d2eeea6b13e03b6dadf393aef426e6dd025f67be10f
          initial_ast: 34ede7ad9acd0129ffd5ab6cc4e5e5ea66a5dbd96dedb73029953ef3502a7793
          unrolled_ast: 34ede7ad9acd0129ffd5ab6cc4e5e5ea66a5dbd96dedb73029953ef3502a7793
          ssa_ast: d7276206075aa129104b9dcba274adce1233ada012f04f2b9976f71fbb90a35f
          flattened_ast: 0a7556450e8a4dfb631c0a8814c18182d3a14eac31a0fc3442eec4e6b2038898
          destructured_ast: 7839c6e84ef0aa0f6a9de4e72ad5df947abba9b226cb46ed1453d83d29d84a10
          inlined_ast: 7839c6e84ef0aa0f6a9de4e72ad5df947abba9b226cb46ed1453d83d29d84a10
          dce_ast: 8062368ab82cc1459682c6b557bc535532d9ffe2b82cd1103776c4c356e8b0ab
>>>>>>> 1d9197f4
          bytecode: f4564b52ac16664bc0bdb32637268fc5353c50dda45c6d2d3f85c19597198588
          errors: ""
          warnings: ""<|MERGE_RESOLUTION|>--- conflicted
+++ resolved
@@ -3,29 +3,16 @@
 expectation: Pass
 outputs:
   - - compile:
-<<<<<<< HEAD
-        - initial_symbol_table: bf263d04fc2a6ac36471c659256e5478fdf34037fdce7f864e8b162ff591efc1
-          type_checked_symbol_table: 53bf621a0d188b44634e3178e7de4ba51612d1f857927d994e2d44ffe1e9b8b3
-          unrolled_symbol_table: 53bf621a0d188b44634e3178e7de4ba51612d1f857927d994e2d44ffe1e9b8b3
-          initial_ast: f6b9e5024dd655261ed3cb50ecda8b44bc244c8c29eeb7652b219d9c70bd5ed2
-          unrolled_ast: f6b9e5024dd655261ed3cb50ecda8b44bc244c8c29eeb7652b219d9c70bd5ed2
-          ssa_ast: 0d27d734a098111f91679272a213ab7501ba72c073bbf15cedd1229f84e344be
-          flattened_ast: 04edd79023d5981b44c6470998fbce669e6e49594cabf9a83381b779b19cfc46
-          destructured_ast: 5cd630bcbf6730db4ff2df207996a4ea1eeb02fe591cd7884dc924f1daaeac2b
-          inlined_ast: 5cd630bcbf6730db4ff2df207996a4ea1eeb02fe591cd7884dc924f1daaeac2b
-          dce_ast: d27e07dcaaec7b3510c68bc67ae9381932a57f266729e58a8ed2b10e5c4bd8fe
-=======
-        - initial_symbol_table: e9e48a0700cfed44835ab006091ceacca0833e1f82a9ef286a763fed6e79dc5b
-          type_checked_symbol_table: bd4278ba6d86946ca6487d2eeea6b13e03b6dadf393aef426e6dd025f67be10f
-          unrolled_symbol_table: bd4278ba6d86946ca6487d2eeea6b13e03b6dadf393aef426e6dd025f67be10f
-          initial_ast: 34ede7ad9acd0129ffd5ab6cc4e5e5ea66a5dbd96dedb73029953ef3502a7793
-          unrolled_ast: 34ede7ad9acd0129ffd5ab6cc4e5e5ea66a5dbd96dedb73029953ef3502a7793
-          ssa_ast: d7276206075aa129104b9dcba274adce1233ada012f04f2b9976f71fbb90a35f
-          flattened_ast: 0a7556450e8a4dfb631c0a8814c18182d3a14eac31a0fc3442eec4e6b2038898
-          destructured_ast: 7839c6e84ef0aa0f6a9de4e72ad5df947abba9b226cb46ed1453d83d29d84a10
-          inlined_ast: 7839c6e84ef0aa0f6a9de4e72ad5df947abba9b226cb46ed1453d83d29d84a10
-          dce_ast: 8062368ab82cc1459682c6b557bc535532d9ffe2b82cd1103776c4c356e8b0ab
->>>>>>> 1d9197f4
+        - initial_symbol_table: 14d8cd29379818c60cbbcb22e1e328085dbda631550b835594a3d642e1c7429d
+          type_checked_symbol_table: 17206c185dad1a3efcd80ea8b4e893b514257beb3d9fcadbdd75aef58977d795
+          unrolled_symbol_table: 17206c185dad1a3efcd80ea8b4e893b514257beb3d9fcadbdd75aef58977d795
+          initial_ast: ecd1783a08ebb34de50fb69b55fbe0c99294456867038c29865988b70384244f
+          unrolled_ast: ecd1783a08ebb34de50fb69b55fbe0c99294456867038c29865988b70384244f
+          ssa_ast: efae1e5dbbddee3d09403601f0d44a801358e04818d2647225008760e58be2db
+          flattened_ast: 26e61e527a784189bfe049b8abf5359077da40985b8f85291f2524b36f997e48
+          destructured_ast: 22e55f6c2a48a6ab503bcef7f1151dc6687b047ceed532f9bd9bd00edef3ba7a
+          inlined_ast: 22e55f6c2a48a6ab503bcef7f1151dc6687b047ceed532f9bd9bd00edef3ba7a
+          dce_ast: 5913bbafdad0ae6b6576152efde28b775930f9c3a42667866880ec2591bd495f
           bytecode: f4564b52ac16664bc0bdb32637268fc5353c50dda45c6d2d3f85c19597198588
           errors: ""
           warnings: ""