---
namespace: Compile
expectation: Pass
outputs:
  - - compile:
<<<<<<< HEAD
        - initial_symbol_table: 6f3b0bb827fe9e0527663a89ab2bb176631983eb7f66fc71c01437d229aab92f
          type_checked_symbol_table: 469c1b2c9bd2ca9d2a8bfdd68f3fdf29988d0ada94149ec8cb650ec3ff419534
          unrolled_symbol_table: 469c1b2c9bd2ca9d2a8bfdd68f3fdf29988d0ada94149ec8cb650ec3ff419534
          initial_ast: 53d24122e925800b4851ad5c695252f9b4931785b2d7c77b184fb25ea31126a2
          unrolled_ast: 53d24122e925800b4851ad5c695252f9b4931785b2d7c77b184fb25ea31126a2
          ssa_ast: a9f32123585fa1e5eef22796c219c29d486c2cb7febea445bd19fa2f267595f4
          flattened_ast: 380f67142274582535bca995009945c6e34da7ac1788dc511c56fdc68dfd9fe6
          destructured_ast: 4c7cb13083db0edde3d3a0b666d0df55cc8b454020475ad5ab13c71d0c984177
          inlined_ast: 4c7cb13083db0edde3d3a0b666d0df55cc8b454020475ad5ab13c71d0c984177
          dce_ast: f87d683a369eca6ec31abf78051d475ad05407746bf1e93de98f31031db1de5d
=======
        - initial_symbol_table: 4eb5c887deb4c5b6d4d22fae5a2e104c70698503d02fddeea0bdf4a79e1e58d3
          type_checked_symbol_table: 8de2e812a3afbc48e16e2b6aa85b1d3b5226bad20456b1215c01fcebb64bd3a7
          unrolled_symbol_table: 8de2e812a3afbc48e16e2b6aa85b1d3b5226bad20456b1215c01fcebb64bd3a7
          initial_ast: f2e1f153fd460e7cdc2a4bf152c89ba0dcb19384906b84578a8de6f756a49783
          unrolled_ast: f2e1f153fd460e7cdc2a4bf152c89ba0dcb19384906b84578a8de6f756a49783
          ssa_ast: c33e1ca4986d533c08cc74579fa1e361ba552c76a15ac18c04199d6495e5df23
          flattened_ast: fbfa4ca6c70c8581b32a3b221e080205c32d40ec2d5883b6e7981995d8b4df37
          destructured_ast: 452225dc5409533c856c8e274c22c1fb8822cb5ee5461479e54e39188a68b0a1
          inlined_ast: 452225dc5409533c856c8e274c22c1fb8822cb5ee5461479e54e39188a68b0a1
          dce_ast: b902da14de1abd878a22185d8d6ed33b869a02dee6961e5e402323ead07a10db
>>>>>>> 1d9197f4
          bytecode: ae16c24cd484d13ce731e527cf9373ab9bcc8b9e6cce6d9a9a0dcbbfceb75e2a
          errors: ""
          warnings: ""<|MERGE_RESOLUTION|>--- conflicted
+++ resolved
@@ -3,29 +3,16 @@
 expectation: Pass
 outputs:
   - - compile:
-<<<<<<< HEAD
-        - initial_symbol_table: 6f3b0bb827fe9e0527663a89ab2bb176631983eb7f66fc71c01437d229aab92f
-          type_checked_symbol_table: 469c1b2c9bd2ca9d2a8bfdd68f3fdf29988d0ada94149ec8cb650ec3ff419534
-          unrolled_symbol_table: 469c1b2c9bd2ca9d2a8bfdd68f3fdf29988d0ada94149ec8cb650ec3ff419534
-          initial_ast: 53d24122e925800b4851ad5c695252f9b4931785b2d7c77b184fb25ea31126a2
-          unrolled_ast: 53d24122e925800b4851ad5c695252f9b4931785b2d7c77b184fb25ea31126a2
-          ssa_ast: a9f32123585fa1e5eef22796c219c29d486c2cb7febea445bd19fa2f267595f4
-          flattened_ast: 380f67142274582535bca995009945c6e34da7ac1788dc511c56fdc68dfd9fe6
-          destructured_ast: 4c7cb13083db0edde3d3a0b666d0df55cc8b454020475ad5ab13c71d0c984177
-          inlined_ast: 4c7cb13083db0edde3d3a0b666d0df55cc8b454020475ad5ab13c71d0c984177
-          dce_ast: f87d683a369eca6ec31abf78051d475ad05407746bf1e93de98f31031db1de5d
-=======
-        - initial_symbol_table: 4eb5c887deb4c5b6d4d22fae5a2e104c70698503d02fddeea0bdf4a79e1e58d3
-          type_checked_symbol_table: 8de2e812a3afbc48e16e2b6aa85b1d3b5226bad20456b1215c01fcebb64bd3a7
-          unrolled_symbol_table: 8de2e812a3afbc48e16e2b6aa85b1d3b5226bad20456b1215c01fcebb64bd3a7
-          initial_ast: f2e1f153fd460e7cdc2a4bf152c89ba0dcb19384906b84578a8de6f756a49783
-          unrolled_ast: f2e1f153fd460e7cdc2a4bf152c89ba0dcb19384906b84578a8de6f756a49783
-          ssa_ast: c33e1ca4986d533c08cc74579fa1e361ba552c76a15ac18c04199d6495e5df23
-          flattened_ast: fbfa4ca6c70c8581b32a3b221e080205c32d40ec2d5883b6e7981995d8b4df37
-          destructured_ast: 452225dc5409533c856c8e274c22c1fb8822cb5ee5461479e54e39188a68b0a1
-          inlined_ast: 452225dc5409533c856c8e274c22c1fb8822cb5ee5461479e54e39188a68b0a1
-          dce_ast: b902da14de1abd878a22185d8d6ed33b869a02dee6961e5e402323ead07a10db
->>>>>>> 1d9197f4
+        - initial_symbol_table: 391de5af6b91cae5fbb201a707cc98446504bbc30ae475acb466a319950f7932
+          type_checked_symbol_table: 95d8f88b149e8d93790e8fbfc820b28c800fbc5a32a92cbcacf9fe7b0fe131d8
+          unrolled_symbol_table: 95d8f88b149e8d93790e8fbfc820b28c800fbc5a32a92cbcacf9fe7b0fe131d8
+          initial_ast: 97b71cec08c5c1f7e92de47bd251eaac3d28a993b5fa40c7aeb136149b62089e
+          unrolled_ast: 97b71cec08c5c1f7e92de47bd251eaac3d28a993b5fa40c7aeb136149b62089e
+          ssa_ast: 84d4dd4346daa19517d55a1d22dbfbf36d05524d9973d30d6824e7f0f911c894
+          flattened_ast: 4ed24cfe562b3581f6f48185ce00fd1e68ff15513f39060f8fea82c7611d5a01
+          destructured_ast: 10a67748bdc7745628c6ac7c0af0717e8cdb26d96cb34ce9eed9a5457c06571d
+          inlined_ast: 10a67748bdc7745628c6ac7c0af0717e8cdb26d96cb34ce9eed9a5457c06571d
+          dce_ast: f8116a7dcc7d3d75643851ec46bde22004eac83b5c6155b446c3b750955608a7
           bytecode: ae16c24cd484d13ce731e527cf9373ab9bcc8b9e6cce6d9a9a0dcbbfceb75e2a
           errors: ""
           warnings: ""