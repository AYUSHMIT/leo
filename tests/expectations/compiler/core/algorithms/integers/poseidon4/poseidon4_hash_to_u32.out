--- conflicted
+++ resolved
@@ -3,29 +3,16 @@
 expectation: Pass
 outputs:
   - - compile:
-<<<<<<< HEAD
-        - initial_symbol_table: 8a8e3573eac7f8f017654f77635ed47fa35bdc38f8f236577f70eaf8d902f0bb
-          type_checked_symbol_table: 28867dd4811976283a9b5e0d146926f02dbf0b1d1e23d3173901ffff0c26cce9
-          unrolled_symbol_table: 28867dd4811976283a9b5e0d146926f02dbf0b1d1e23d3173901ffff0c26cce9
-          initial_ast: d12a79aef12dfdc0db1a7a0e18174e64036a66737594d395651c68e048925920
-          unrolled_ast: d12a79aef12dfdc0db1a7a0e18174e64036a66737594d395651c68e048925920
-          ssa_ast: 8fc7c9db31eaf0df87a50e162d523f746a494087636e1fe704820b5dd9107883
-          flattened_ast: c6e3efcfab7c3735e8cc1cf5cb9b84120ad2d6b8970b587db9552c93c26b1950
-          destructured_ast: fe8f6191437347e788b9c82d6fa0b433719cd8340914db858e2fb0415cb5106d
-          inlined_ast: fe8f6191437347e788b9c82d6fa0b433719cd8340914db858e2fb0415cb5106d
-          dce_ast: f1887c3299d092cd82a2a3da609145a6318e4ed1619092f32aa94b6532cadf18
-=======
-        - initial_symbol_table: d061675c1ae757b577112bb732e05a3d580cce4c0b1f3851d70fc70abc487015
-          type_checked_symbol_table: dd6a6f655b9f7836e8ebba12dca1e10573b253720019c7bf67cdcbde86ee4234
-          unrolled_symbol_table: dd6a6f655b9f7836e8ebba12dca1e10573b253720019c7bf67cdcbde86ee4234
-          initial_ast: 7f2657643b566ea8908c0201f8c757e3e26dfa069c4a205a579f3402470f7b25
-          unrolled_ast: 7f2657643b566ea8908c0201f8c757e3e26dfa069c4a205a579f3402470f7b25
-          ssa_ast: f5f17a4872a4b41870fe0a475eb5be0385fcb00a7e0de836a993982841bf32b4
-          flattened_ast: c74471aa5d6d9bf914e9aa6129bd4e0935d34fa95929e51cabaf5515f91e2eb8
-          destructured_ast: 95c2c959e067d3833c9d6100fd69d651277f95f8c6c90665458b86991692a1a1
-          inlined_ast: 95c2c959e067d3833c9d6100fd69d651277f95f8c6c90665458b86991692a1a1
-          dce_ast: d6a7ed25dc7b9591dcacb33c96bfee61f6ed100af791ed37edd66140ef70217a
->>>>>>> 1d9197f4
+        - initial_symbol_table: 368da9bd20b2f0534d8bf457e7829d72f7a4fb99162ce204c60e1341454445bc
+          type_checked_symbol_table: 8f995e87e0ebb5498ffa85fdee0a9fb86af46c6af7696163f8c68bf1e30d8b19
+          unrolled_symbol_table: 8f995e87e0ebb5498ffa85fdee0a9fb86af46c6af7696163f8c68bf1e30d8b19
+          initial_ast: 3eaf0882db0cfcbf6de5835a3e371866978dcdcbcefa64c51831e73206d69ba8
+          unrolled_ast: 3eaf0882db0cfcbf6de5835a3e371866978dcdcbcefa64c51831e73206d69ba8
+          ssa_ast: 9c527ce526f07aba7d0f6d0785ee79d07fe1462d3770f25ab683890040625e0f
+          flattened_ast: ea2c134e40254362faf8bb4c2703982d6a0a74936a53cc9a745831f799924adf
+          destructured_ast: c818cb8f2516201db5d6d429691368ce1a851d0814093f960f7a0ba7f10148ba
+          inlined_ast: c818cb8f2516201db5d6d429691368ce1a851d0814093f960f7a0ba7f10148ba
+          dce_ast: 30aec32f34f0b8b51bca4049f1dcfcb1082e200706105c3d94528ebcd41efd8d
           bytecode: fc04f975d1c07c4f7d018572d3d17a12328c5cd8e91d0b70c7745b3a1feb0618
           errors: ""
           warnings: ""