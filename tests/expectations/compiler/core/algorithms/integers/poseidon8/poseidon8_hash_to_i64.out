--- conflicted
+++ resolved
@@ -3,29 +3,16 @@
 expectation: Pass
 outputs:
   - - compile:
-<<<<<<< HEAD
-        - initial_symbol_table: 07765fd5744b4db718505bb192e1b8d4f320959bd7637d3b17c239ae7251f2e3
-          type_checked_symbol_table: 7d73ccf676f12a6181beba19e2a833221e501cafb11a15de29b2a93efc5f3e55
-          unrolled_symbol_table: 7d73ccf676f12a6181beba19e2a833221e501cafb11a15de29b2a93efc5f3e55
-          initial_ast: 3a132b5a0853635c01b4cf4818db7507d8973297240c5769f1e48d58bcc95f4e
-          unrolled_ast: 3a132b5a0853635c01b4cf4818db7507d8973297240c5769f1e48d58bcc95f4e
-          ssa_ast: abe05beaf1221144e5ffa98351e5208106fedd92730ad98f1e287e3b050edf8e
-          flattened_ast: 2bd8054772960c7e75f5bd7e979880bd4087698e751d09e321d1a08f6ed4760f
-          destructured_ast: 9c6d60a3b286c37b38506ffa9ac3fd281bcefb4bb0f8458b0b7960f33ab4f782
-          inlined_ast: 9c6d60a3b286c37b38506ffa9ac3fd281bcefb4bb0f8458b0b7960f33ab4f782
-          dce_ast: e766d1570729a18b390b2be83647eb68c20adf9e2f19fd4da3ebc9041fc8551f
-=======
-        - initial_symbol_table: 3977b105dee73a084001614c024b4602a07478cee7a3ae4524f93b4867183b87
-          type_checked_symbol_table: dcb5bb730d53086a4c8c4215f0ec179c5e04a728ef5489bdddda46e82e7bed5a
-          unrolled_symbol_table: dcb5bb730d53086a4c8c4215f0ec179c5e04a728ef5489bdddda46e82e7bed5a
-          initial_ast: e5b48593151c63b4eb7ac7b1a20489ada5bc846487f57b047fdb0188bddf125d
-          unrolled_ast: e5b48593151c63b4eb7ac7b1a20489ada5bc846487f57b047fdb0188bddf125d
-          ssa_ast: 13a37df3f25d59a16bf22b846f0c5d9bcb3bec9e1b002296bc5750baa0276a23
-          flattened_ast: 6fee7af3c0ef2f805b7f70f98d5c5c58acd2bef9eedbc4c6c67dc5a8be22094f
-          destructured_ast: db0f53eab2f06410a287edafbd1b4065d7abd1597240135389dc83cca0a2fc65
-          inlined_ast: db0f53eab2f06410a287edafbd1b4065d7abd1597240135389dc83cca0a2fc65
-          dce_ast: c8d01f506dabcd1cfab885237a1066a5d16c46082844ae566fda28750b3d6b86
->>>>>>> 1d9197f4
+        - initial_symbol_table: 09015171da9cd92d49fd25eee135cae84b128f540bd8573d1f40ce47bbcb7db5
+          type_checked_symbol_table: c5096dd6d8aabe6fe5380fa2cf7fb74232ba23e16bccce3b00fca030cb822923
+          unrolled_symbol_table: c5096dd6d8aabe6fe5380fa2cf7fb74232ba23e16bccce3b00fca030cb822923
+          initial_ast: 00824cc0d881d5e7396530ec52624760cabd072213e5d0f740aa98b0144eef83
+          unrolled_ast: 00824cc0d881d5e7396530ec52624760cabd072213e5d0f740aa98b0144eef83
+          ssa_ast: c2e1b3522698cca9ca55a66a55d6921b8a1828a4f7fc1a3b062d208d33cb7cc7
+          flattened_ast: 415dfa18d51267df3a1e2c789e0458aa1b54e83046e8ea3d197ba7032bf5bda8
+          destructured_ast: 0ab7fae44bfd467b7e01ee79fc9f73d6fa4ce9358a61d1ea89c846e29ca0b447
+          inlined_ast: 0ab7fae44bfd467b7e01ee79fc9f73d6fa4ce9358a61d1ea89c846e29ca0b447
+          dce_ast: 981658b16267a5024414e70915da08fef79b462bfec4fd57f0e294463324d304
           bytecode: 650266303e0c26417c626e2bb6d08055d1ed7f2350a716f344e9907448328e92
           errors: ""
           warnings: ""