---
namespace: Compile
expectation: Pass
outputs:
  - - compile:
<<<<<<< HEAD
        - initial_symbol_table: 0ca2caa5119ad8321c02902964c50669237711713d6ff2978bee751b9188925b
          type_checked_symbol_table: 4dca1d62163f5d313d3dc3eba26a64f890dd816c23c96432624135c5c1426af6
          unrolled_symbol_table: 4dca1d62163f5d313d3dc3eba26a64f890dd816c23c96432624135c5c1426af6
          initial_ast: 927b78c3dd95491c9d5254e501e3ce39878b6d61e012bdccc07aab3db2f1ebe9
          unrolled_ast: 927b78c3dd95491c9d5254e501e3ce39878b6d61e012bdccc07aab3db2f1ebe9
          ssa_ast: 6774ab9056c91dddac950836c406b03ba871d393ee6a24e8bb3ae877cee37b2c
          flattened_ast: 550d95a93777d2fa307098462d0e374a8095c8645a4ea403118d6df20a90ae99
          destructured_ast: 63685e01def1e7a62c8e1ce0b5f74900d2ddc4af9025ab0ca506cfbb3aa40ae8
          inlined_ast: 63685e01def1e7a62c8e1ce0b5f74900d2ddc4af9025ab0ca506cfbb3aa40ae8
          dce_ast: ec59661cda1e0bbb97ffb7cb5712df5201357861f33406681c4e5490278b6148
=======
        - initial_symbol_table: 0a8cdfe6525fbd0f4affcc4e41070522a4e8d46ee262c74ee047dba0de3334cb
          type_checked_symbol_table: 09cc08f638ea700b7a8923b2ec2d48e9ec07d93b43d2fdd510b1cad4f40bb51e
          unrolled_symbol_table: 09cc08f638ea700b7a8923b2ec2d48e9ec07d93b43d2fdd510b1cad4f40bb51e
          initial_ast: 88308f7425f4e4415ba5829cf1e7dad3c54d2791a1244492bb610ec327e9ab4d
          unrolled_ast: 88308f7425f4e4415ba5829cf1e7dad3c54d2791a1244492bb610ec327e9ab4d
          ssa_ast: fbc3e52e923e48c63e3aeef05123de1ade30639411c40cbedba2f1e74595a046
          flattened_ast: ffc554e3c395ff890112c80d3507903618550dcafc2cbe128a3275c888b330d7
          destructured_ast: 1d99e425c1d1a2deff16123d433c4ea1673791ff0c53f3a582b26759851bc9d1
          inlined_ast: 1d99e425c1d1a2deff16123d433c4ea1673791ff0c53f3a582b26759851bc9d1
          dce_ast: 2eb833e698b875c80a24ed8a6e22cd56189eaebf2032f5fcf749f1d5e2e26b70
>>>>>>> 1d9197f4
          bytecode: eacd57222679e9302f98f9ee703913895034a15f0454b32d9438d75e77a825f3
          errors: ""
          warnings: ""<|MERGE_RESOLUTION|>--- conflicted
+++ resolved
@@ -3,29 +3,16 @@
 expectation: Pass
 outputs:
   - - compile:
-<<<<<<< HEAD
-        - initial_symbol_table: 0ca2caa5119ad8321c02902964c50669237711713d6ff2978bee751b9188925b
-          type_checked_symbol_table: 4dca1d62163f5d313d3dc3eba26a64f890dd816c23c96432624135c5c1426af6
-          unrolled_symbol_table: 4dca1d62163f5d313d3dc3eba26a64f890dd816c23c96432624135c5c1426af6
-          initial_ast: 927b78c3dd95491c9d5254e501e3ce39878b6d61e012bdccc07aab3db2f1ebe9
-          unrolled_ast: 927b78c3dd95491c9d5254e501e3ce39878b6d61e012bdccc07aab3db2f1ebe9
-          ssa_ast: 6774ab9056c91dddac950836c406b03ba871d393ee6a24e8bb3ae877cee37b2c
-          flattened_ast: 550d95a93777d2fa307098462d0e374a8095c8645a4ea403118d6df20a90ae99
-          destructured_ast: 63685e01def1e7a62c8e1ce0b5f74900d2ddc4af9025ab0ca506cfbb3aa40ae8
-          inlined_ast: 63685e01def1e7a62c8e1ce0b5f74900d2ddc4af9025ab0ca506cfbb3aa40ae8
-          dce_ast: ec59661cda1e0bbb97ffb7cb5712df5201357861f33406681c4e5490278b6148
-=======
-        - initial_symbol_table: 0a8cdfe6525fbd0f4affcc4e41070522a4e8d46ee262c74ee047dba0de3334cb
-          type_checked_symbol_table: 09cc08f638ea700b7a8923b2ec2d48e9ec07d93b43d2fdd510b1cad4f40bb51e
-          unrolled_symbol_table: 09cc08f638ea700b7a8923b2ec2d48e9ec07d93b43d2fdd510b1cad4f40bb51e
-          initial_ast: 88308f7425f4e4415ba5829cf1e7dad3c54d2791a1244492bb610ec327e9ab4d
-          unrolled_ast: 88308f7425f4e4415ba5829cf1e7dad3c54d2791a1244492bb610ec327e9ab4d
-          ssa_ast: fbc3e52e923e48c63e3aeef05123de1ade30639411c40cbedba2f1e74595a046
-          flattened_ast: ffc554e3c395ff890112c80d3507903618550dcafc2cbe128a3275c888b330d7
-          destructured_ast: 1d99e425c1d1a2deff16123d433c4ea1673791ff0c53f3a582b26759851bc9d1
-          inlined_ast: 1d99e425c1d1a2deff16123d433c4ea1673791ff0c53f3a582b26759851bc9d1
-          dce_ast: 2eb833e698b875c80a24ed8a6e22cd56189eaebf2032f5fcf749f1d5e2e26b70
->>>>>>> 1d9197f4
+        - initial_symbol_table: 41af720cc1d434c939e53f987f86625f33b305dda37e8d4ddbd4671fd14ca620
+          type_checked_symbol_table: 63f9e8d294e5cdbd39df3e97d0499c9156c4dff78fa47f25193700722caea0f3
+          unrolled_symbol_table: 63f9e8d294e5cdbd39df3e97d0499c9156c4dff78fa47f25193700722caea0f3
+          initial_ast: bc6c18fdd0847d82aa9953712aaf214f2b69c6f024d54f9243768a7e23a01f27
+          unrolled_ast: bc6c18fdd0847d82aa9953712aaf214f2b69c6f024d54f9243768a7e23a01f27
+          ssa_ast: 7a66c447b759d6f0f423f88f51f6656ecb633901cdbda7caaaf5e08e214cd1d2
+          flattened_ast: f964e4c2b81adf062acce84dbd15f2733c36f73c28a247f8a7ceea3ca384d41e
+          destructured_ast: 80e987efac8db7364219ce80d6cae24b4391c5765f4ccecc16616d2bd6addb70
+          inlined_ast: 80e987efac8db7364219ce80d6cae24b4391c5765f4ccecc16616d2bd6addb70
+          dce_ast: 8f93842cf8b100c32e02f6abf4a323677d392e362c03adbaf6f69fb58d7be699
           bytecode: eacd57222679e9302f98f9ee703913895034a15f0454b32d9438d75e77a825f3
           errors: ""
           warnings: ""