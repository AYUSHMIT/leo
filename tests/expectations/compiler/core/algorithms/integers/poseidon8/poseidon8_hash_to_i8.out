---
namespace: Compile
expectation: Pass
outputs:
  - - compile:
<<<<<<< HEAD
        - initial_symbol_table: 35ee2e769ba8d1a174cc4f967f1b9a4f8844bba3d9982c2ac3070ce1d6825060
          type_checked_symbol_table: 499c212f93d8d1968ab8caeb746487a1733eed5a898dc32b222e09e5df217c9f
          unrolled_symbol_table: 499c212f93d8d1968ab8caeb746487a1733eed5a898dc32b222e09e5df217c9f
          initial_ast: e4ad425b4618027235eb0afc9a2427e0560878eb9892d311cec94489a9c2eb9b
          unrolled_ast: e4ad425b4618027235eb0afc9a2427e0560878eb9892d311cec94489a9c2eb9b
          ssa_ast: 195340beaa779a626099313dd2992f319e05e59ad7deb3bf5d7ec2870e751f4f
          flattened_ast: 6012ce7d566c1f05c30c28d46f8c3eab06be54a6458e73196559080a5fafeb38
          destructured_ast: 3de70802c642653281ce4c696a0eaa44e34a1a7fd28a1d3e2d6132c28a2519e8
          inlined_ast: 3de70802c642653281ce4c696a0eaa44e34a1a7fd28a1d3e2d6132c28a2519e8
          dce_ast: 026f90980ab7f6c019b43f786e763ff132ee4c7fce3775182b489cceb4b795c8
=======
        - initial_symbol_table: e25fe2ee031245388788b883d760b544d92529fb38409f6045f0e36f8ca51c2a
          type_checked_symbol_table: 1fda1dc9f4e2d28cb2846fd4af091b7816b77e03dcaba80e596893db208c6e0d
          unrolled_symbol_table: 1fda1dc9f4e2d28cb2846fd4af091b7816b77e03dcaba80e596893db208c6e0d
          initial_ast: 98f90d4c7584973bfd1fe6f7fe9dd2cbaea72c1ff119de78e0d99105ac3aadf7
          unrolled_ast: 98f90d4c7584973bfd1fe6f7fe9dd2cbaea72c1ff119de78e0d99105ac3aadf7
          ssa_ast: a3c4b4da9ddb853f3c49b4d888b92c6cc0352065f9c2dddf1cb0795d55e9c147
          flattened_ast: b81050571a67a6408885c7dd67b4664ee5a42d9e0bf44db89169be6eaacb7f44
          destructured_ast: dd55e869b8fc6b5c522e91283cd5d93d6bcdc9c098e2d2bda3dcd6d6e964139e
          inlined_ast: dd55e869b8fc6b5c522e91283cd5d93d6bcdc9c098e2d2bda3dcd6d6e964139e
          dce_ast: 8526230036898c8467746679b489d37ae8a27fa3dff8db956315204bf2452bc7
>>>>>>> 1d9197f4
          bytecode: 84412d6ef9406a51c4eb06535acdc020845b277ae94f6b77e77fbf8d84772180
          errors: ""
          warnings: ""<|MERGE_RESOLUTION|>--- conflicted
+++ resolved
@@ -3,29 +3,16 @@
 expectation: Pass
 outputs:
   - - compile:
-<<<<<<< HEAD
-        - initial_symbol_table: 35ee2e769ba8d1a174cc4f967f1b9a4f8844bba3d9982c2ac3070ce1d6825060
-          type_checked_symbol_table: 499c212f93d8d1968ab8caeb746487a1733eed5a898dc32b222e09e5df217c9f
-          unrolled_symbol_table: 499c212f93d8d1968ab8caeb746487a1733eed5a898dc32b222e09e5df217c9f
-          initial_ast: e4ad425b4618027235eb0afc9a2427e0560878eb9892d311cec94489a9c2eb9b
-          unrolled_ast: e4ad425b4618027235eb0afc9a2427e0560878eb9892d311cec94489a9c2eb9b
-          ssa_ast: 195340beaa779a626099313dd2992f319e05e59ad7deb3bf5d7ec2870e751f4f
-          flattened_ast: 6012ce7d566c1f05c30c28d46f8c3eab06be54a6458e73196559080a5fafeb38
-          destructured_ast: 3de70802c642653281ce4c696a0eaa44e34a1a7fd28a1d3e2d6132c28a2519e8
-          inlined_ast: 3de70802c642653281ce4c696a0eaa44e34a1a7fd28a1d3e2d6132c28a2519e8
-          dce_ast: 026f90980ab7f6c019b43f786e763ff132ee4c7fce3775182b489cceb4b795c8
-=======
-        - initial_symbol_table: e25fe2ee031245388788b883d760b544d92529fb38409f6045f0e36f8ca51c2a
-          type_checked_symbol_table: 1fda1dc9f4e2d28cb2846fd4af091b7816b77e03dcaba80e596893db208c6e0d
-          unrolled_symbol_table: 1fda1dc9f4e2d28cb2846fd4af091b7816b77e03dcaba80e596893db208c6e0d
-          initial_ast: 98f90d4c7584973bfd1fe6f7fe9dd2cbaea72c1ff119de78e0d99105ac3aadf7
-          unrolled_ast: 98f90d4c7584973bfd1fe6f7fe9dd2cbaea72c1ff119de78e0d99105ac3aadf7
-          ssa_ast: a3c4b4da9ddb853f3c49b4d888b92c6cc0352065f9c2dddf1cb0795d55e9c147
-          flattened_ast: b81050571a67a6408885c7dd67b4664ee5a42d9e0bf44db89169be6eaacb7f44
-          destructured_ast: dd55e869b8fc6b5c522e91283cd5d93d6bcdc9c098e2d2bda3dcd6d6e964139e
-          inlined_ast: dd55e869b8fc6b5c522e91283cd5d93d6bcdc9c098e2d2bda3dcd6d6e964139e
-          dce_ast: 8526230036898c8467746679b489d37ae8a27fa3dff8db956315204bf2452bc7
->>>>>>> 1d9197f4
+        - initial_symbol_table: 8e41ea99129edc81ece5fb996869b3f0b2082bb4f67f7493cc4591840a81369a
+          type_checked_symbol_table: f022a9b97590ea2726f44040088440699fe9235e4505a4a74bb916dd8b66e8ec
+          unrolled_symbol_table: f022a9b97590ea2726f44040088440699fe9235e4505a4a74bb916dd8b66e8ec
+          initial_ast: 1c9f49397fd75d957445f0b55438c7febcc25168b8203ec0f58b7062cec0320f
+          unrolled_ast: 1c9f49397fd75d957445f0b55438c7febcc25168b8203ec0f58b7062cec0320f
+          ssa_ast: 7c7c67740d1c367d8cfa5958e420a3606a6aaf08751715c2d471d23e5b7e637e
+          flattened_ast: fcc272442d12a84c6ff2a67e8c4340bce58d8dff5633b4ddd7ff3961c101584d
+          destructured_ast: 3ed111a56618910a88a8b1b1abb03c5c83e8b0e4dfd5b2258c43aa9329f08037
+          inlined_ast: 3ed111a56618910a88a8b1b1abb03c5c83e8b0e4dfd5b2258c43aa9329f08037
+          dce_ast: a664e60ba46defcceb087ac51ce83a2cbf42363997d0e4425b542acbb5be9670
           bytecode: 84412d6ef9406a51c4eb06535acdc020845b277ae94f6b77e77fbf8d84772180
           errors: ""
           warnings: ""