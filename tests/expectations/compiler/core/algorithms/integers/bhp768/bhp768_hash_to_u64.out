--- conflicted
+++ resolved
@@ -3,29 +3,16 @@
 expectation: Pass
 outputs:
   - - compile:
-<<<<<<< HEAD
-        - initial_symbol_table: bf263d04fc2a6ac36471c659256e5478fdf34037fdce7f864e8b162ff591efc1
-          type_checked_symbol_table: 53bf621a0d188b44634e3178e7de4ba51612d1f857927d994e2d44ffe1e9b8b3
-          unrolled_symbol_table: 53bf621a0d188b44634e3178e7de4ba51612d1f857927d994e2d44ffe1e9b8b3
-          initial_ast: 0a681b5a89862d59d6ae70a4a63aa40aea5539a28a516301252ea0aaeab44661
-          unrolled_ast: 0a681b5a89862d59d6ae70a4a63aa40aea5539a28a516301252ea0aaeab44661
-          ssa_ast: d6c6c6b9590f3c829d5e86b039be1ebbe391673eca23b8c64ad7115f4254fd82
-          flattened_ast: 8ff05041ddc74ebe280788fd3c6e5f8e233ec8e5042e35f5c125c0ace8ce07ca
-          destructured_ast: 11123438d70840ed9cbf6b5303afd8a9e4ed2fb13a8a8625fd2c69c95e28075f
-          inlined_ast: 11123438d70840ed9cbf6b5303afd8a9e4ed2fb13a8a8625fd2c69c95e28075f
-          dce_ast: 6824104695550c39608aaee4cd0c2d3e6ba39469ab0e5c31c6616f655f644660
-=======
-        - initial_symbol_table: e9e48a0700cfed44835ab006091ceacca0833e1f82a9ef286a763fed6e79dc5b
-          type_checked_symbol_table: bd4278ba6d86946ca6487d2eeea6b13e03b6dadf393aef426e6dd025f67be10f
-          unrolled_symbol_table: bd4278ba6d86946ca6487d2eeea6b13e03b6dadf393aef426e6dd025f67be10f
-          initial_ast: 367ac5fbdb1a08fe74a44968021c91db747d0a5c763254baab4416af5284f761
-          unrolled_ast: 367ac5fbdb1a08fe74a44968021c91db747d0a5c763254baab4416af5284f761
-          ssa_ast: 48123e868f80c5d925ee562e0dcd17e1506b4d9147ee5542df1ec4c2424ffd3f
-          flattened_ast: 7e77ef434e7ae7cd20259b78e4a9fe3d9c85943b53f9e781d39b899b43ae8e4a
-          destructured_ast: 64e9b6c6ab5835f5a5ee0e8f7903b79cebe8661a929dc9829f2042c88b56827b
-          inlined_ast: 64e9b6c6ab5835f5a5ee0e8f7903b79cebe8661a929dc9829f2042c88b56827b
-          dce_ast: 3c16bc112a18faaf16b50d9ffb8a5d4bc60668bda98e68eacee8426c9fe9414e
->>>>>>> 1d9197f4
+        - initial_symbol_table: 14d8cd29379818c60cbbcb22e1e328085dbda631550b835594a3d642e1c7429d
+          type_checked_symbol_table: 17206c185dad1a3efcd80ea8b4e893b514257beb3d9fcadbdd75aef58977d795
+          unrolled_symbol_table: 17206c185dad1a3efcd80ea8b4e893b514257beb3d9fcadbdd75aef58977d795
+          initial_ast: 6ef04889ddaa77a5b9307ccf41746047b642577e0274e8e095dd50adab77f259
+          unrolled_ast: 6ef04889ddaa77a5b9307ccf41746047b642577e0274e8e095dd50adab77f259
+          ssa_ast: fb6cac3c3e632a0a39a6467378bbda251bde571fd0905409d32b16469dc93ece
+          flattened_ast: 74601f20d70267be259db14bb36815c8311bb2d39d37b91270d9c31c522d3c70
+          destructured_ast: 76d28123bbf3e44d31181e52b4a5cd478503105b57e027abd4cda627e6630afd
+          inlined_ast: 76d28123bbf3e44d31181e52b4a5cd478503105b57e027abd4cda627e6630afd
+          dce_ast: ecf71b8e2d496188c53db6dc8bc970c2dcb15bce1614ec871f72cd9477c31211
           bytecode: 9ea59902cbc6e8126f78f801de5621ef7927e0ff7ec19bf24a5849a52ba46ffa
           errors: ""
           warnings: ""