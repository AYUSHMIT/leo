---
namespace: Compile
expectation: Pass
outputs:
  - - compile:
<<<<<<< HEAD
        - initial_symbol_table: 7663250c6f266d8ff8bc029270277b0e00033e6628ea14a1b3dd9f46eeb34834
          type_checked_symbol_table: 85f860a6f878c647bb1ce0795064b136203d3d64a6a12ca6ef59af594af77dce
          unrolled_symbol_table: 85f860a6f878c647bb1ce0795064b136203d3d64a6a12ca6ef59af594af77dce
          initial_ast: 948c21b897ad539defd8548d2a328e1b67fae63b6739b4e9153906509e808258
          unrolled_ast: 948c21b897ad539defd8548d2a328e1b67fae63b6739b4e9153906509e808258
          ssa_ast: ce239f93d13ce5b7a8dc4c87d59848d6b00ee9242fe348785f2662040b914397
          flattened_ast: 0a1a7a12d50f0666779fffce18c7e6688a68261bbb97e5be28b31b3419ca72eb
          destructured_ast: 34a92c2ca0f77765a6cc310d50c633af55e45f216b673c4e78d4d39b1817909f
          inlined_ast: 34a92c2ca0f77765a6cc310d50c633af55e45f216b673c4e78d4d39b1817909f
          dce_ast: 410c4f3dac7219fa45c5195069734fbd6f765c01d0502809492575ce9edaa08b
=======
        - initial_symbol_table: e843b79f66c9f7be987fa7be8eb17f89af3da83b3c17bdcb0c5369563c7c21fb
          type_checked_symbol_table: c0d676aee6398c29f2310af23b5abef6143d931a509ad26e07832c31f4449ae3
          unrolled_symbol_table: c0d676aee6398c29f2310af23b5abef6143d931a509ad26e07832c31f4449ae3
          initial_ast: 7f8c14cbc12781f882c108a4ff30cd394f8a3c95404c3f6027f3fd24ef3bd397
          unrolled_ast: 7f8c14cbc12781f882c108a4ff30cd394f8a3c95404c3f6027f3fd24ef3bd397
          ssa_ast: 04b3885e829f91bfc5df5531e126559030a530c490ca26cdb9b3d720081de104
          flattened_ast: fcfe394dfeca2c7422dc92723d84a8101418fe444a3e68de3856a72ffc34eff7
          destructured_ast: 0033372a3027826c8bb3379df984648b7cc1a8025fc7adb053c2d9cf4ac35a9e
          inlined_ast: 0033372a3027826c8bb3379df984648b7cc1a8025fc7adb053c2d9cf4ac35a9e
          dce_ast: 4014569d2b325c5d9f4c5abb84f20badc09bed63e7e1348559796b9a4082e759
>>>>>>> 1d9197f4
          bytecode: 590389deb5b7da7e5210fcae5fed44bddf2b1a0bd6d2b30817eb650dd5efa343
          errors: ""
          warnings: ""<|MERGE_RESOLUTION|>--- conflicted
+++ resolved
@@ -3,29 +3,16 @@
 expectation: Pass
 outputs:
   - - compile:
-<<<<<<< HEAD
-        - initial_symbol_table: 7663250c6f266d8ff8bc029270277b0e00033e6628ea14a1b3dd9f46eeb34834
-          type_checked_symbol_table: 85f860a6f878c647bb1ce0795064b136203d3d64a6a12ca6ef59af594af77dce
-          unrolled_symbol_table: 85f860a6f878c647bb1ce0795064b136203d3d64a6a12ca6ef59af594af77dce
-          initial_ast: 948c21b897ad539defd8548d2a328e1b67fae63b6739b4e9153906509e808258
-          unrolled_ast: 948c21b897ad539defd8548d2a328e1b67fae63b6739b4e9153906509e808258
-          ssa_ast: ce239f93d13ce5b7a8dc4c87d59848d6b00ee9242fe348785f2662040b914397
-          flattened_ast: 0a1a7a12d50f0666779fffce18c7e6688a68261bbb97e5be28b31b3419ca72eb
-          destructured_ast: 34a92c2ca0f77765a6cc310d50c633af55e45f216b673c4e78d4d39b1817909f
-          inlined_ast: 34a92c2ca0f77765a6cc310d50c633af55e45f216b673c4e78d4d39b1817909f
-          dce_ast: 410c4f3dac7219fa45c5195069734fbd6f765c01d0502809492575ce9edaa08b
-=======
-        - initial_symbol_table: e843b79f66c9f7be987fa7be8eb17f89af3da83b3c17bdcb0c5369563c7c21fb
-          type_checked_symbol_table: c0d676aee6398c29f2310af23b5abef6143d931a509ad26e07832c31f4449ae3
-          unrolled_symbol_table: c0d676aee6398c29f2310af23b5abef6143d931a509ad26e07832c31f4449ae3
-          initial_ast: 7f8c14cbc12781f882c108a4ff30cd394f8a3c95404c3f6027f3fd24ef3bd397
-          unrolled_ast: 7f8c14cbc12781f882c108a4ff30cd394f8a3c95404c3f6027f3fd24ef3bd397
-          ssa_ast: 04b3885e829f91bfc5df5531e126559030a530c490ca26cdb9b3d720081de104
-          flattened_ast: fcfe394dfeca2c7422dc92723d84a8101418fe444a3e68de3856a72ffc34eff7
-          destructured_ast: 0033372a3027826c8bb3379df984648b7cc1a8025fc7adb053c2d9cf4ac35a9e
-          inlined_ast: 0033372a3027826c8bb3379df984648b7cc1a8025fc7adb053c2d9cf4ac35a9e
-          dce_ast: 4014569d2b325c5d9f4c5abb84f20badc09bed63e7e1348559796b9a4082e759
->>>>>>> 1d9197f4
+        - initial_symbol_table: 88337028e1c8b518142989b2c36459f26268b0660501d07046a2af01e286a25d
+          type_checked_symbol_table: 85845a68b23d3e281346ae8fd1f3147dba218f5fd2f65dd7b3ec39d2c912fc3f
+          unrolled_symbol_table: 85845a68b23d3e281346ae8fd1f3147dba218f5fd2f65dd7b3ec39d2c912fc3f
+          initial_ast: 0219892567a6b33def9f6105d7d8a09c9242fa4745ab19ea8e48d12115d8ba20
+          unrolled_ast: 0219892567a6b33def9f6105d7d8a09c9242fa4745ab19ea8e48d12115d8ba20
+          ssa_ast: 2a5086d81441cbf5d429710c89afab365b346913b2b5bf46b5c350d820af23f2
+          flattened_ast: 9d40a2dd4e5f2931000afacf0b96b64d2a5c2d3b5de40c21773a1668c3e59b03
+          destructured_ast: d7204f01b4217c8df75a18d764bc3410df629c6a29502332eb0dd4c5eda9d353
+          inlined_ast: d7204f01b4217c8df75a18d764bc3410df629c6a29502332eb0dd4c5eda9d353
+          dce_ast: 0fda7fb582c7ed29083e34fcb2773dfa46d47c9616ef9397f0a82be465680ad6
           bytecode: 590389deb5b7da7e5210fcae5fed44bddf2b1a0bd6d2b30817eb650dd5efa343
           errors: ""
           warnings: ""