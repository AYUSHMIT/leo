---
namespace: Compile
expectation: Pass
outputs:
  - - compile:
<<<<<<< HEAD
        - initial_symbol_table: c61001eb615254ac870ec9d0371f14625c9f8a37460dcd21200d89dc858a38b0
          type_checked_symbol_table: 3b673765d4870f7a85c78676fd417b30a14bc2c4f7197a499b6f2f278440d39a
          unrolled_symbol_table: 3b673765d4870f7a85c78676fd417b30a14bc2c4f7197a499b6f2f278440d39a
          initial_ast: 6b67c3aa6748c75e140ada1dfea7f9177b7659164183ad33b9de7432143632cc
          unrolled_ast: 6b67c3aa6748c75e140ada1dfea7f9177b7659164183ad33b9de7432143632cc
          ssa_ast: a4d5c71bcefd64c6e89509f81806739eb6449c4076f63adeee3d3b8e5f38a9af
          flattened_ast: 23589dc35683a8a7368bebc18e84bd7cd7174fb690f796424c51d5f6982cf5b1
          destructured_ast: 305ee1b40a35875b0097d3d8886443e409d160083aad055bfc1c7f60d92b09cf
          inlined_ast: 305ee1b40a35875b0097d3d8886443e409d160083aad055bfc1c7f60d92b09cf
          dce_ast: c56b8f91eea609cd79dbb922d712e5e9a28101f646f3dc22992f1b4bb7f69a03
=======
        - initial_symbol_table: 2098f8ebd0588d99620122d826cadd823f83b41bae8216e6caaab628e727c272
          type_checked_symbol_table: d5b873cabddbb1757332e28a7e3ad3fdccda4efc0dc5573eb45d57350a977a2d
          unrolled_symbol_table: d5b873cabddbb1757332e28a7e3ad3fdccda4efc0dc5573eb45d57350a977a2d
          initial_ast: 7dd11c6c41d3500a1ee1d9ef1f226fb779ae6976648f6fbe75438c82680e8be4
          unrolled_ast: 7dd11c6c41d3500a1ee1d9ef1f226fb779ae6976648f6fbe75438c82680e8be4
          ssa_ast: b324931ed09d848c4d10c55796e7f385ec094cdc72634f95d9558bf7a4544431
          flattened_ast: 42a2347d7f8de3e9fb4f05b672e29e4fcc66a5a9e21ab9336a63a9846b3b4222
          destructured_ast: 50ad44566889ef3039fd61b7f52b8eb2bf9bfc9acba04d6d1775c60f7812dc60
          inlined_ast: 50ad44566889ef3039fd61b7f52b8eb2bf9bfc9acba04d6d1775c60f7812dc60
          dce_ast: 040fecf2abc286638c2210e8c605d87dba24137d35ad86742cd941715ed5f548
>>>>>>> 1d9197f4
          bytecode: 9a6698dbd340581ab6a6ab74e6ac3b2b04d107afafb2ef967cf878a68f90e66a
          errors: ""
          warnings: ""<|MERGE_RESOLUTION|>--- conflicted
+++ resolved
@@ -3,29 +3,16 @@
 expectation: Pass
 outputs:
   - - compile:
-<<<<<<< HEAD
-        - initial_symbol_table: c61001eb615254ac870ec9d0371f14625c9f8a37460dcd21200d89dc858a38b0
-          type_checked_symbol_table: 3b673765d4870f7a85c78676fd417b30a14bc2c4f7197a499b6f2f278440d39a
-          unrolled_symbol_table: 3b673765d4870f7a85c78676fd417b30a14bc2c4f7197a499b6f2f278440d39a
-          initial_ast: 6b67c3aa6748c75e140ada1dfea7f9177b7659164183ad33b9de7432143632cc
-          unrolled_ast: 6b67c3aa6748c75e140ada1dfea7f9177b7659164183ad33b9de7432143632cc
-          ssa_ast: a4d5c71bcefd64c6e89509f81806739eb6449c4076f63adeee3d3b8e5f38a9af
-          flattened_ast: 23589dc35683a8a7368bebc18e84bd7cd7174fb690f796424c51d5f6982cf5b1
-          destructured_ast: 305ee1b40a35875b0097d3d8886443e409d160083aad055bfc1c7f60d92b09cf
-          inlined_ast: 305ee1b40a35875b0097d3d8886443e409d160083aad055bfc1c7f60d92b09cf
-          dce_ast: c56b8f91eea609cd79dbb922d712e5e9a28101f646f3dc22992f1b4bb7f69a03
-=======
-        - initial_symbol_table: 2098f8ebd0588d99620122d826cadd823f83b41bae8216e6caaab628e727c272
-          type_checked_symbol_table: d5b873cabddbb1757332e28a7e3ad3fdccda4efc0dc5573eb45d57350a977a2d
-          unrolled_symbol_table: d5b873cabddbb1757332e28a7e3ad3fdccda4efc0dc5573eb45d57350a977a2d
-          initial_ast: 7dd11c6c41d3500a1ee1d9ef1f226fb779ae6976648f6fbe75438c82680e8be4
-          unrolled_ast: 7dd11c6c41d3500a1ee1d9ef1f226fb779ae6976648f6fbe75438c82680e8be4
-          ssa_ast: b324931ed09d848c4d10c55796e7f385ec094cdc72634f95d9558bf7a4544431
-          flattened_ast: 42a2347d7f8de3e9fb4f05b672e29e4fcc66a5a9e21ab9336a63a9846b3b4222
-          destructured_ast: 50ad44566889ef3039fd61b7f52b8eb2bf9bfc9acba04d6d1775c60f7812dc60
-          inlined_ast: 50ad44566889ef3039fd61b7f52b8eb2bf9bfc9acba04d6d1775c60f7812dc60
-          dce_ast: 040fecf2abc286638c2210e8c605d87dba24137d35ad86742cd941715ed5f548
->>>>>>> 1d9197f4
+        - initial_symbol_table: 674860f890826b537e64938487bd497d978746e7e75ab99f8d3fa2a7976ef9d9
+          type_checked_symbol_table: 631676e7c0c6d9c0b3d1bc1aaf4d64c480acc6da3b554cfdb08e9c1abfb6c21f
+          unrolled_symbol_table: 631676e7c0c6d9c0b3d1bc1aaf4d64c480acc6da3b554cfdb08e9c1abfb6c21f
+          initial_ast: 0aa2b1ad01a3a839835a1b55dbda18cafe66aca55d824ee69eebc375cb8a692d
+          unrolled_ast: 0aa2b1ad01a3a839835a1b55dbda18cafe66aca55d824ee69eebc375cb8a692d
+          ssa_ast: bcacd688da4627769e8959664338bec2d47fda295e6262fce3dabf66df5de7f3
+          flattened_ast: 922bd9eb5ef1f391c4cfec9560a3f6c4f1faf011f40eb15df580f49d1acdacb6
+          destructured_ast: dcf738447dcf30c69655d723ad4f205ae42ef9ecec899824447857db336a31ac
+          inlined_ast: dcf738447dcf30c69655d723ad4f205ae42ef9ecec899824447857db336a31ac
+          dce_ast: 70e704a186c6c81c56c7dc96343c60d791aa3f98425b7253ff21548a6646738c
           bytecode: 9a6698dbd340581ab6a6ab74e6ac3b2b04d107afafb2ef967cf878a68f90e66a
           errors: ""
           warnings: ""