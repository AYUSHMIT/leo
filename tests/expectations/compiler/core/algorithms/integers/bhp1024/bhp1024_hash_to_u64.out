---
namespace: Compile
expectation: Pass
outputs:
  - - compile:
<<<<<<< HEAD
        - initial_symbol_table: bf263d04fc2a6ac36471c659256e5478fdf34037fdce7f864e8b162ff591efc1
          type_checked_symbol_table: 53bf621a0d188b44634e3178e7de4ba51612d1f857927d994e2d44ffe1e9b8b3
          unrolled_symbol_table: 53bf621a0d188b44634e3178e7de4ba51612d1f857927d994e2d44ffe1e9b8b3
          initial_ast: c2fd6ecd3fa9d071ce4ffbc5d92fda4449860b644bcaf914bbd7aff8256041c5
          unrolled_ast: c2fd6ecd3fa9d071ce4ffbc5d92fda4449860b644bcaf914bbd7aff8256041c5
          ssa_ast: 4c010b7f7f23941f554842278bf56226dc1c4d19511caeb304ceda3d37929bf5
          flattened_ast: 2e71309fcc0aeeb1a7e08266d611539d5c90d77ba703cc06a2142796bb8aedc0
          destructured_ast: dc64fb8fd34176ae5fe9a2f7adc8b1f6b24bcfc3dd9ee91f1a57a716e0d2476c
          inlined_ast: dc64fb8fd34176ae5fe9a2f7adc8b1f6b24bcfc3dd9ee91f1a57a716e0d2476c
          dce_ast: 893615b837645844e70584a36bbd446d9851ce154b3525c9d46fea8ca4171f9b
=======
        - initial_symbol_table: e9e48a0700cfed44835ab006091ceacca0833e1f82a9ef286a763fed6e79dc5b
          type_checked_symbol_table: bd4278ba6d86946ca6487d2eeea6b13e03b6dadf393aef426e6dd025f67be10f
          unrolled_symbol_table: bd4278ba6d86946ca6487d2eeea6b13e03b6dadf393aef426e6dd025f67be10f
          initial_ast: 99304ebc21b5cb7d73e10a3fb835ceb1c46ca9a5c9d44286712c1b81de61c38e
          unrolled_ast: 99304ebc21b5cb7d73e10a3fb835ceb1c46ca9a5c9d44286712c1b81de61c38e
          ssa_ast: 2100ae37d647bd7381f155e9fe0be7f0e2a202e03f6c496ec63f36cae681dda9
          flattened_ast: 567cc8d916840d6585f7e28400dc2279da4f9f4def9bea4e99c167f16f764c03
          destructured_ast: 42217684109fe0ab5f3a7b9481d0642c158e09dffd7b3b1bdd03f703b1844adf
          inlined_ast: 42217684109fe0ab5f3a7b9481d0642c158e09dffd7b3b1bdd03f703b1844adf
          dce_ast: 739a8e7cc0cd33beb22192c02bd9e9b04a2334ba31302143f045702a2959bc18
>>>>>>> 1d9197f4
          bytecode: 400dea3099e787d74f8c336d3a7cc2d26e8de8bf52e579bed30244f437aa25f6
          errors: ""
          warnings: ""<|MERGE_RESOLUTION|>--- conflicted
+++ resolved
@@ -3,29 +3,16 @@
 expectation: Pass
 outputs:
   - - compile:
-<<<<<<< HEAD
-        - initial_symbol_table: bf263d04fc2a6ac36471c659256e5478fdf34037fdce7f864e8b162ff591efc1
-          type_checked_symbol_table: 53bf621a0d188b44634e3178e7de4ba51612d1f857927d994e2d44ffe1e9b8b3
-          unrolled_symbol_table: 53bf621a0d188b44634e3178e7de4ba51612d1f857927d994e2d44ffe1e9b8b3
-          initial_ast: c2fd6ecd3fa9d071ce4ffbc5d92fda4449860b644bcaf914bbd7aff8256041c5
-          unrolled_ast: c2fd6ecd3fa9d071ce4ffbc5d92fda4449860b644bcaf914bbd7aff8256041c5
-          ssa_ast: 4c010b7f7f23941f554842278bf56226dc1c4d19511caeb304ceda3d37929bf5
-          flattened_ast: 2e71309fcc0aeeb1a7e08266d611539d5c90d77ba703cc06a2142796bb8aedc0
-          destructured_ast: dc64fb8fd34176ae5fe9a2f7adc8b1f6b24bcfc3dd9ee91f1a57a716e0d2476c
-          inlined_ast: dc64fb8fd34176ae5fe9a2f7adc8b1f6b24bcfc3dd9ee91f1a57a716e0d2476c
-          dce_ast: 893615b837645844e70584a36bbd446d9851ce154b3525c9d46fea8ca4171f9b
-=======
-        - initial_symbol_table: e9e48a0700cfed44835ab006091ceacca0833e1f82a9ef286a763fed6e79dc5b
-          type_checked_symbol_table: bd4278ba6d86946ca6487d2eeea6b13e03b6dadf393aef426e6dd025f67be10f
-          unrolled_symbol_table: bd4278ba6d86946ca6487d2eeea6b13e03b6dadf393aef426e6dd025f67be10f
-          initial_ast: 99304ebc21b5cb7d73e10a3fb835ceb1c46ca9a5c9d44286712c1b81de61c38e
-          unrolled_ast: 99304ebc21b5cb7d73e10a3fb835ceb1c46ca9a5c9d44286712c1b81de61c38e
-          ssa_ast: 2100ae37d647bd7381f155e9fe0be7f0e2a202e03f6c496ec63f36cae681dda9
-          flattened_ast: 567cc8d916840d6585f7e28400dc2279da4f9f4def9bea4e99c167f16f764c03
-          destructured_ast: 42217684109fe0ab5f3a7b9481d0642c158e09dffd7b3b1bdd03f703b1844adf
-          inlined_ast: 42217684109fe0ab5f3a7b9481d0642c158e09dffd7b3b1bdd03f703b1844adf
-          dce_ast: 739a8e7cc0cd33beb22192c02bd9e9b04a2334ba31302143f045702a2959bc18
->>>>>>> 1d9197f4
+        - initial_symbol_table: 14d8cd29379818c60cbbcb22e1e328085dbda631550b835594a3d642e1c7429d
+          type_checked_symbol_table: 17206c185dad1a3efcd80ea8b4e893b514257beb3d9fcadbdd75aef58977d795
+          unrolled_symbol_table: 17206c185dad1a3efcd80ea8b4e893b514257beb3d9fcadbdd75aef58977d795
+          initial_ast: ebddb7d5799f23e53b3d61632ee643912bbb48b9cefa4ac065be85d37aaa50bd
+          unrolled_ast: ebddb7d5799f23e53b3d61632ee643912bbb48b9cefa4ac065be85d37aaa50bd
+          ssa_ast: 018b8ea7eeb49f42121314644edcdce86c83acef33a7ac68a880b6a704fc85e1
+          flattened_ast: 809214e2a2f8f26a32fb09b29c01cf435e0249508518b2699d0bd9e366ceef78
+          destructured_ast: 39010d7217c8fede44a27f2a90075d5c4873c2bba208861fdf64f1386557e70e
+          inlined_ast: 39010d7217c8fede44a27f2a90075d5c4873c2bba208861fdf64f1386557e70e
+          dce_ast: d2661ecfe254e43626511a2b506cf506ddf02ec58688c4a4372a84ee6a2cc873
           bytecode: 400dea3099e787d74f8c336d3a7cc2d26e8de8bf52e579bed30244f437aa25f6
           errors: ""
           warnings: ""