--- conflicted
+++ resolved
@@ -3,29 +3,16 @@
 expectation: Pass
 outputs:
   - - compile:
-<<<<<<< HEAD
-        - initial_symbol_table: c61001eb615254ac870ec9d0371f14625c9f8a37460dcd21200d89dc858a38b0
-          type_checked_symbol_table: 3b673765d4870f7a85c78676fd417b30a14bc2c4f7197a499b6f2f278440d39a
-          unrolled_symbol_table: 3b673765d4870f7a85c78676fd417b30a14bc2c4f7197a499b6f2f278440d39a
-          initial_ast: 6229c76b0fc6004300b2fedeb28f169decdbe3108da57c196312ca72c93768d9
-          unrolled_ast: 6229c76b0fc6004300b2fedeb28f169decdbe3108da57c196312ca72c93768d9
-          ssa_ast: 4dd2e8989ef2cf750b2dda60be447befe5d9d734dbbafcb47245fd0df7aad37f
-          flattened_ast: 7edd68428f117ea2f6acd2313f09aeaac788ed1cb5ba8f30b3d14ee613781356
-          destructured_ast: 7e1a307679b5d457591420177096766cfaacdf564fcf53c67bd6c5ca12bfabb8
-          inlined_ast: 7e1a307679b5d457591420177096766cfaacdf564fcf53c67bd6c5ca12bfabb8
-          dce_ast: 69dc5e8a505242fb8fca75880a89cfc7862304901968200f66a5c9d3843ff1f9
-=======
-        - initial_symbol_table: 2098f8ebd0588d99620122d826cadd823f83b41bae8216e6caaab628e727c272
-          type_checked_symbol_table: d5b873cabddbb1757332e28a7e3ad3fdccda4efc0dc5573eb45d57350a977a2d
-          unrolled_symbol_table: d5b873cabddbb1757332e28a7e3ad3fdccda4efc0dc5573eb45d57350a977a2d
-          initial_ast: fe5eaf5e2c9a4281f55de4465047683f5b8be91cea4b0ac0bb18b0894e183c0e
-          unrolled_ast: fe5eaf5e2c9a4281f55de4465047683f5b8be91cea4b0ac0bb18b0894e183c0e
-          ssa_ast: b3855d06911275e01144f7aed28674a41c6459049a469c0046aac0bc0c852a3b
-          flattened_ast: 202919d1448e4e04d5c3dd0e2fbe2d472d88de420153274f3efe3b9bf4b2e6ad
-          destructured_ast: 645c1e349c490983b37e2ceb4b0be4513397243a030a622eb97d91d342b0251a
-          inlined_ast: 645c1e349c490983b37e2ceb4b0be4513397243a030a622eb97d91d342b0251a
-          dce_ast: 79886b9717cb6285c9ce189d1697e0610b619d58fddf22150fc3edf5ad6b15b3
->>>>>>> 1d9197f4
+        - initial_symbol_table: 674860f890826b537e64938487bd497d978746e7e75ab99f8d3fa2a7976ef9d9
+          type_checked_symbol_table: 631676e7c0c6d9c0b3d1bc1aaf4d64c480acc6da3b554cfdb08e9c1abfb6c21f
+          unrolled_symbol_table: 631676e7c0c6d9c0b3d1bc1aaf4d64c480acc6da3b554cfdb08e9c1abfb6c21f
+          initial_ast: bb02614a739dd4440d009c7e122f55a73ba018b288b51c5675b75d0d8597ca76
+          unrolled_ast: bb02614a739dd4440d009c7e122f55a73ba018b288b51c5675b75d0d8597ca76
+          ssa_ast: c85e100768e5b01ccb17402136c2f4e14fc2ff21aa11ea2263fc951f3e7fbebe
+          flattened_ast: 8c5a1bf8e4696195182b10c0ecf0224c28af4991405cb62d6f066d74cb3039c0
+          destructured_ast: be3f8be7855aa0aa26a6ef52872e7eccfcefd9c387201cd78374ae5f2bde9991
+          inlined_ast: be3f8be7855aa0aa26a6ef52872e7eccfcefd9c387201cd78374ae5f2bde9991
+          dce_ast: 1ab967ed6b82fc04f127e4ee10f5ca7395b136e8210d8760db1f58ec76ade859
           bytecode: b0c87022d5e30dd47b5a097c7e1c00bd8c487886a84212ce7db0c7b1c5856259
           errors: ""
           warnings: ""