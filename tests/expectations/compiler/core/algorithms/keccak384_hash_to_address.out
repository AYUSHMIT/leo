--- conflicted
+++ resolved
@@ -3,29 +3,16 @@
 expectation: Pass
 outputs:
   - - compile:
-<<<<<<< HEAD
-        - initial_symbol_table: 0f5d36005197cb2fccb650b60da08e392ad4e36923fd4feb47db3a6fbb7a11de
-          type_checked_symbol_table: 9276817b440938ef8b32982f5bbfa1161c9d01d5f02c8440c3dc0ddbc30ba758
-          unrolled_symbol_table: 9276817b440938ef8b32982f5bbfa1161c9d01d5f02c8440c3dc0ddbc30ba758
-          initial_ast: 6bcd1c099f810d22957b72b5ef96af5e8310e892387e5608606ef5b684fe4cbf
-          unrolled_ast: 6bcd1c099f810d22957b72b5ef96af5e8310e892387e5608606ef5b684fe4cbf
-          ssa_ast: 25f67b1d3dd7dd5c2025f20388446590f88d628be4dd1393b0023f0db7ee67cc
-          flattened_ast: 2a7d350f81a30c16f32f269ef506605f6fa32987c053daeafd7ae1f0b0655d88
-          destructured_ast: bceb30e7699266968372de097472dd3502c2a4830d77aff31682b0f6d04afb88
-          inlined_ast: bceb30e7699266968372de097472dd3502c2a4830d77aff31682b0f6d04afb88
-          dce_ast: c2602bb850daf40b98737fb10e33db7cd6a860cf592bacd60554974866cfd409
-=======
-        - initial_symbol_table: c76280ef8b8dab4d05bd78867d20311f59ccc08ede7a9f225502bca134dab5b8
-          type_checked_symbol_table: b348281fa241dbbe4e97d86ae6054a99ed874e2b42138171a8d34cacda486c74
-          unrolled_symbol_table: b348281fa241dbbe4e97d86ae6054a99ed874e2b42138171a8d34cacda486c74
-          initial_ast: 77db32af5eb330b5e87e19a18441537de5253774b0e7efe62c0dd1f3e980fdc8
-          unrolled_ast: 77db32af5eb330b5e87e19a18441537de5253774b0e7efe62c0dd1f3e980fdc8
-          ssa_ast: 40d682e144a20643c388f221712355fffac736d9947135d5e09aec7fb2b269eb
-          flattened_ast: d9f1504e196ea14acb7ed12c460bdc130d30455b8b413413203c9d927833a2ca
-          destructured_ast: d430d999285127f2239d7c0549a12745527d8f6847b8e49533a3d860d2218258
-          inlined_ast: d430d999285127f2239d7c0549a12745527d8f6847b8e49533a3d860d2218258
-          dce_ast: 63ddc46fcc4a843618e2e5a47021bfe015dc1c6599110a4f2d3a47ef2be73a04
->>>>>>> 1d9197f4
+        - initial_symbol_table: a32d8e2614c0c938f3045c99a5ae1a9435cd34da9c543bb2fd3b10e6128d9837
+          type_checked_symbol_table: 98151b61965a5ad83116770d19d69a429dbe167b4d4554ba1da8adddb45c6d11
+          unrolled_symbol_table: 98151b61965a5ad83116770d19d69a429dbe167b4d4554ba1da8adddb45c6d11
+          initial_ast: 2d1030f1eff5750328a32d33307069f4e28e0d6d3bcc77ae5a4209c08d33e512
+          unrolled_ast: 2d1030f1eff5750328a32d33307069f4e28e0d6d3bcc77ae5a4209c08d33e512
+          ssa_ast: f7c642ab4f01c6eb1c007f63132c7d9216f176766b70f519b9dfdcaf0ec86737
+          flattened_ast: 09206bcb155481938c5c5a864321a3d30392a85d2b7041b38dd0dd214c4ea7a9
+          destructured_ast: e7dc63cf258e52a236bbb6b629d91e473320d6da27eda4b3c9cfd209156b0e45
+          inlined_ast: e7dc63cf258e52a236bbb6b629d91e473320d6da27eda4b3c9cfd209156b0e45
+          dce_ast: 545d2e6a4e25d8cb6d8859ad191cd91193083c79a374291f9bf60d337d3e0382
           bytecode: 03845ec2f54d49f71640659603ead8f68ad067a15fda438e5e13524777d1559b
           errors: ""
           warnings: ""