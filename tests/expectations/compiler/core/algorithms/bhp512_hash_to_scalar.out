--- conflicted
+++ resolved
@@ -3,29 +3,16 @@
 expectation: Pass
 outputs:
   - - compile:
-<<<<<<< HEAD
-        - initial_symbol_table: cde267005ab63bbf7732222cdf11cba82760283e305d151eac86294c3ddeca5e
-          type_checked_symbol_table: 70b1f7d016f3e65d2902d20fab38f69924278f04173bdbd4d112e98f751fe32d
-          unrolled_symbol_table: 70b1f7d016f3e65d2902d20fab38f69924278f04173bdbd4d112e98f751fe32d
-          initial_ast: 5f6fd488370ddabf60688e7a82ae1edba905b24baa66ad5958d1f940716222c7
-          unrolled_ast: 5f6fd488370ddabf60688e7a82ae1edba905b24baa66ad5958d1f940716222c7
-          ssa_ast: 144bf560eb807b71a9109791513c5b41a7f57bbf832fd80934342a8663c53264
-          flattened_ast: 22a1c4e4990606cf97de0707dffa2a960ef8474b9aad394894ad4866bd090164
-          destructured_ast: bff5a1c579c33f9e23d036f72562c65eef800d3afb530d6904776116a2c42ca2
-          inlined_ast: bff5a1c579c33f9e23d036f72562c65eef800d3afb530d6904776116a2c42ca2
-          dce_ast: 4e944a4d10877da57ae151e42e345fa76ec8636053ef3a2eadea1b9ae1867dd2
-=======
-        - initial_symbol_table: 060fc20ea7dd04712b9e2b3488a4a6d3e6281973dd38a8d3e53663648b433ef3
-          type_checked_symbol_table: 5db93764c7db085c6e9ea6b1537335abad1a01c43b783684a6f11eb8e404fed8
-          unrolled_symbol_table: 5db93764c7db085c6e9ea6b1537335abad1a01c43b783684a6f11eb8e404fed8
-          initial_ast: 5f7c85d05c8b058ea2e029513eaa0e8189963b603e82b290f23afd4398517383
-          unrolled_ast: 5f7c85d05c8b058ea2e029513eaa0e8189963b603e82b290f23afd4398517383
-          ssa_ast: aac56aa7156d0f00beadf42d4cbd9394185903ba914da6542831dc4cc95ad084
-          flattened_ast: 7e607fe4860d38601424d22fa6f7659a266b10e1be7cd78932b3743ea3368881
-          destructured_ast: 5faf7da41ec9855ed0215d52a88e7a93318d53c49d4b52bd0026d16c6b2b1c43
-          inlined_ast: 5faf7da41ec9855ed0215d52a88e7a93318d53c49d4b52bd0026d16c6b2b1c43
-          dce_ast: 11d4717838a6750c3264627423ef1911a7d980eceaece3ec056de35a4a46361b
->>>>>>> 1d9197f4
+        - initial_symbol_table: 35faa74f7e63d6091fd26297a05671a6c5f428a70d5a37eb6e66a0b3600114d5
+          type_checked_symbol_table: 95144067dd9f17706ebab908322cdd2ba6e86ca14fa23e543205a1ffa98dd4ad
+          unrolled_symbol_table: 95144067dd9f17706ebab908322cdd2ba6e86ca14fa23e543205a1ffa98dd4ad
+          initial_ast: d60a209f48b0a4b33519f098daa79b8b28be280323adeae4c0a616bcc5d62110
+          unrolled_ast: d60a209f48b0a4b33519f098daa79b8b28be280323adeae4c0a616bcc5d62110
+          ssa_ast: 30b3e677012b1457ef425207307f185d8c6197ee1d5f6ccf368b74ed85b5048d
+          flattened_ast: 0f86fd9e319aefdb84bc8c75a61a1fa3be1f3df572b7eeced37a4e26b86ffb92
+          destructured_ast: 77819eeb958302ce40bf40378fef4754d014a35cfbd966b8ea0bdd315fd0c0e2
+          inlined_ast: 77819eeb958302ce40bf40378fef4754d014a35cfbd966b8ea0bdd315fd0c0e2
+          dce_ast: 81b680f52e95ccb1c95e0342a4d2265504bce5056e28435d4dc99e3491ec4775
           bytecode: 6d1cfc85db8ba9546a0cce9391c99dc153031ab35a86b38ad443df534242c519
           errors: ""
           warnings: ""