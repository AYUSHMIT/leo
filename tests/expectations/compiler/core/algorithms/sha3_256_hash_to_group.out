--- conflicted
+++ resolved
@@ -3,29 +3,16 @@
 expectation: Pass
 outputs:
   - - compile:
-<<<<<<< HEAD
-        - initial_symbol_table: f0f996bd026e52be88eda1f06611a250f07beb461598af45364338b71c6be67e
-          type_checked_symbol_table: ff73715654c51dd2d9fea914a60b8e6cae327c41c9b70edd77e8bc4e12e811e9
-          unrolled_symbol_table: ff73715654c51dd2d9fea914a60b8e6cae327c41c9b70edd77e8bc4e12e811e9
-          initial_ast: 2b8977601f57916259e4bc8738a3951f22ab008decacdcd503cdfb6a87760441
-          unrolled_ast: 2b8977601f57916259e4bc8738a3951f22ab008decacdcd503cdfb6a87760441
-          ssa_ast: e40fd34b6f6d63ce4d6f77c255b2810650ba46c5f0057a5dde35876c4dee2df2
-          flattened_ast: cd13394b29d1adfd772a089aeff0ce795347e27abd705c327593ae91c242e225
-          destructured_ast: 460ed3f74350780670447a3bc8b16e9b82601c30ea2341d4f28432429a22b2fd
-          inlined_ast: 460ed3f74350780670447a3bc8b16e9b82601c30ea2341d4f28432429a22b2fd
-          dce_ast: 2be6a14ba04f816e108db7c3ac2a952a138b7d74b32a86b230c9272d46a82e84
-=======
-        - initial_symbol_table: 64becc6a57749a4b966792745febbddb9007cb0c9f1bcdd2aa77c0b4ef531482
-          type_checked_symbol_table: 68ebb4783f19bd9197355774f21441a1515e8b2a5e748c08df8724a97ea66df1
-          unrolled_symbol_table: 68ebb4783f19bd9197355774f21441a1515e8b2a5e748c08df8724a97ea66df1
-          initial_ast: 38961d81554302ddcb74f419a4bd39540b6222c0264969fbf5c46a3965f36732
-          unrolled_ast: 38961d81554302ddcb74f419a4bd39540b6222c0264969fbf5c46a3965f36732
-          ssa_ast: fd9df434bfa2627718b54823218002c65fa2665773e16f6bda4adfd3317bf960
-          flattened_ast: fdb699d571492cb7758398424ab85d8f9f5cbd1393a2a5d0ab87e57b51025270
-          destructured_ast: 77d61a65048517f39243eb9b16518fb029969b307bf2cdcd420068bb204d62cf
-          inlined_ast: 77d61a65048517f39243eb9b16518fb029969b307bf2cdcd420068bb204d62cf
-          dce_ast: 27d19ce94f1d0de47e0a51817bb6b18cdfb3b6e9617e23721c0fffc4ec8a65f5
->>>>>>> 1d9197f4
+        - initial_symbol_table: 50685756468b80481a31a2082a3df618d0e2ac34d08f6954df2f2b82de7d11b1
+          type_checked_symbol_table: 00b97f407ed6f4025b85376bc8d0b25e1d3a8430a6ab420e1e183a5c1b6e430d
+          unrolled_symbol_table: 00b97f407ed6f4025b85376bc8d0b25e1d3a8430a6ab420e1e183a5c1b6e430d
+          initial_ast: 4fff1dad39ccdc2fac22bf0ebf842b65dd44bbe6ef8e7fddb408e040bdca9523
+          unrolled_ast: 4fff1dad39ccdc2fac22bf0ebf842b65dd44bbe6ef8e7fddb408e040bdca9523
+          ssa_ast: a1bf4c60b88b5a15cf70525652804e0f0f23d35f3d45b389352de400f1472c32
+          flattened_ast: ecbf1482e98ccfe72d5dd12c2d93ad24f278d7f71886535052cb81cfdefb9f9e
+          destructured_ast: 45051a22ddb9a72da96e77680d6776a742e8e331229eefa4927e8cc14568bcc4
+          inlined_ast: 45051a22ddb9a72da96e77680d6776a742e8e331229eefa4927e8cc14568bcc4
+          dce_ast: 609bae94813044edfb4f95926d16e30b618d0aebc7fee0c828cb05481c17f2aa
           bytecode: 46d916910ae925bea8c55fc0887b41d05efedac9228150f59f894ff52652a290
           errors: ""
           warnings: ""