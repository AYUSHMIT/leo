---
namespace: Compile
expectation: Pass
outputs:
  - - compile:
<<<<<<< HEAD
        - initial_symbol_table: f0f996bd026e52be88eda1f06611a250f07beb461598af45364338b71c6be67e
          type_checked_symbol_table: ff73715654c51dd2d9fea914a60b8e6cae327c41c9b70edd77e8bc4e12e811e9
          unrolled_symbol_table: ff73715654c51dd2d9fea914a60b8e6cae327c41c9b70edd77e8bc4e12e811e9
          initial_ast: 5fd25df011150fceb3a41a64e754b6a7c547b2984f734b687f4905df232d47d9
          unrolled_ast: 5fd25df011150fceb3a41a64e754b6a7c547b2984f734b687f4905df232d47d9
          ssa_ast: 6c3052affe4cf0b0ea2744625516fd6efee8f0442f583bee60363d394e764811
          flattened_ast: ab1b0e39829c189dfaa8d150595f706f05906eedc1c6c65c68526cde30019d73
          destructured_ast: 7ff97cada06928aa23a4c9748073eba4ef93a41f46489e330ceadf7963d019f7
          inlined_ast: 7ff97cada06928aa23a4c9748073eba4ef93a41f46489e330ceadf7963d019f7
          dce_ast: dbd351eb37e5e12c463cc99c683711a113a0180676a242fff51aedb0ebf5632a
=======
        - initial_symbol_table: 64becc6a57749a4b966792745febbddb9007cb0c9f1bcdd2aa77c0b4ef531482
          type_checked_symbol_table: 68ebb4783f19bd9197355774f21441a1515e8b2a5e748c08df8724a97ea66df1
          unrolled_symbol_table: 68ebb4783f19bd9197355774f21441a1515e8b2a5e748c08df8724a97ea66df1
          initial_ast: 57d4e91454756669e9bad41cba352516693353c790014fe43a39fe323459fb34
          unrolled_ast: 57d4e91454756669e9bad41cba352516693353c790014fe43a39fe323459fb34
          ssa_ast: 2113191b257361d5006227fb056b85a4f75e0580a7593ecc68d3c440f08e9ecf
          flattened_ast: df724a57735e77a3a12690edc5136cab5c9365d0c1a4ae0e46cedb1ab78a4d14
          destructured_ast: dff8c26c08f850b67389923a4a12903c8988d8bf4ea678f89b84303498c7ea21
          inlined_ast: dff8c26c08f850b67389923a4a12903c8988d8bf4ea678f89b84303498c7ea21
          dce_ast: a5f4ca305cbfff7abcea6e4bc521818ac2cdd0b7abd8b7ede9e2e10d3eb2d92f
>>>>>>> 1d9197f4
          bytecode: 02daa75965baeaaad40c59c24d161cb796a2d833b10bd189c9bb2a38e8bf747b
          errors: ""
          warnings: ""<|MERGE_RESOLUTION|>--- conflicted
+++ resolved
@@ -3,29 +3,16 @@
 expectation: Pass
 outputs:
   - - compile:
-<<<<<<< HEAD
-        - initial_symbol_table: f0f996bd026e52be88eda1f06611a250f07beb461598af45364338b71c6be67e
-          type_checked_symbol_table: ff73715654c51dd2d9fea914a60b8e6cae327c41c9b70edd77e8bc4e12e811e9
-          unrolled_symbol_table: ff73715654c51dd2d9fea914a60b8e6cae327c41c9b70edd77e8bc4e12e811e9
-          initial_ast: 5fd25df011150fceb3a41a64e754b6a7c547b2984f734b687f4905df232d47d9
-          unrolled_ast: 5fd25df011150fceb3a41a64e754b6a7c547b2984f734b687f4905df232d47d9
-          ssa_ast: 6c3052affe4cf0b0ea2744625516fd6efee8f0442f583bee60363d394e764811
-          flattened_ast: ab1b0e39829c189dfaa8d150595f706f05906eedc1c6c65c68526cde30019d73
-          destructured_ast: 7ff97cada06928aa23a4c9748073eba4ef93a41f46489e330ceadf7963d019f7
-          inlined_ast: 7ff97cada06928aa23a4c9748073eba4ef93a41f46489e330ceadf7963d019f7
-          dce_ast: dbd351eb37e5e12c463cc99c683711a113a0180676a242fff51aedb0ebf5632a
-=======
-        - initial_symbol_table: 64becc6a57749a4b966792745febbddb9007cb0c9f1bcdd2aa77c0b4ef531482
-          type_checked_symbol_table: 68ebb4783f19bd9197355774f21441a1515e8b2a5e748c08df8724a97ea66df1
-          unrolled_symbol_table: 68ebb4783f19bd9197355774f21441a1515e8b2a5e748c08df8724a97ea66df1
-          initial_ast: 57d4e91454756669e9bad41cba352516693353c790014fe43a39fe323459fb34
-          unrolled_ast: 57d4e91454756669e9bad41cba352516693353c790014fe43a39fe323459fb34
-          ssa_ast: 2113191b257361d5006227fb056b85a4f75e0580a7593ecc68d3c440f08e9ecf
-          flattened_ast: df724a57735e77a3a12690edc5136cab5c9365d0c1a4ae0e46cedb1ab78a4d14
-          destructured_ast: dff8c26c08f850b67389923a4a12903c8988d8bf4ea678f89b84303498c7ea21
-          inlined_ast: dff8c26c08f850b67389923a4a12903c8988d8bf4ea678f89b84303498c7ea21
-          dce_ast: a5f4ca305cbfff7abcea6e4bc521818ac2cdd0b7abd8b7ede9e2e10d3eb2d92f
->>>>>>> 1d9197f4
+        - initial_symbol_table: 50685756468b80481a31a2082a3df618d0e2ac34d08f6954df2f2b82de7d11b1
+          type_checked_symbol_table: 00b97f407ed6f4025b85376bc8d0b25e1d3a8430a6ab420e1e183a5c1b6e430d
+          unrolled_symbol_table: 00b97f407ed6f4025b85376bc8d0b25e1d3a8430a6ab420e1e183a5c1b6e430d
+          initial_ast: 74f2b106148033859a4a34b5548cdbd4cdb87e2db64f36d9a2cf20b0a6d364b4
+          unrolled_ast: 74f2b106148033859a4a34b5548cdbd4cdb87e2db64f36d9a2cf20b0a6d364b4
+          ssa_ast: 73eb93150382a1c2bbf633581311461500550a9977f9f3909ff214fc0b7c24d6
+          flattened_ast: 957b737ca43e48fc45217f583b677c9b5848e687343df8356b5bb4f06add7162
+          destructured_ast: 438bb69dcddf8086453af4cbbed3fbecc9bd74afdd81162f90288d4cba1fcf5a
+          inlined_ast: 438bb69dcddf8086453af4cbbed3fbecc9bd74afdd81162f90288d4cba1fcf5a
+          dce_ast: cd82ba7fbb4b95bd460518b39d36ef5476f5440a7426623c32db26a27a9a5242
           bytecode: 02daa75965baeaaad40c59c24d161cb796a2d833b10bd189c9bb2a38e8bf747b
           errors: ""
           warnings: ""