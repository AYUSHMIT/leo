--- conflicted
+++ resolved
@@ -3,29 +3,16 @@
 expectation: Pass
 outputs:
   - - compile:
-<<<<<<< HEAD
-        - initial_symbol_table: 0f5d36005197cb2fccb650b60da08e392ad4e36923fd4feb47db3a6fbb7a11de
-          type_checked_symbol_table: b67f708cc4a8ce4a48b40eefd2c35bfdfc54b558566f9ffee5c211dfd489ef66
-          unrolled_symbol_table: b67f708cc4a8ce4a48b40eefd2c35bfdfc54b558566f9ffee5c211dfd489ef66
-          initial_ast: 4e6ae6d7d69089bf39d1411947dcd07dcd77b36b9d7675b26624b33b8aad3998
-          unrolled_ast: 4e6ae6d7d69089bf39d1411947dcd07dcd77b36b9d7675b26624b33b8aad3998
-          ssa_ast: fe754d72777d034fd79dd49917fc091fd7c756ecf5e37ede3eac696788f4b105
-          flattened_ast: bcf86ca31cc46a5f9e49a87580f1e6c77ae49bc122b3d2b219e5842e4d34f41d
-          destructured_ast: e36e7e3b8eefd9cf7524a797db761b855b22b0aba8d69c98e142e35f1f905581
-          inlined_ast: e36e7e3b8eefd9cf7524a797db761b855b22b0aba8d69c98e142e35f1f905581
-          dce_ast: 8672100a0935f435cc70ca91943669bcea43473de4193e4939b5b7d715100e77
-=======
-        - initial_symbol_table: c76280ef8b8dab4d05bd78867d20311f59ccc08ede7a9f225502bca134dab5b8
-          type_checked_symbol_table: e1129b73e55f87f4532f6ee5f5d3807b61e698ad3d01d33b52d074f350808878
-          unrolled_symbol_table: e1129b73e55f87f4532f6ee5f5d3807b61e698ad3d01d33b52d074f350808878
-          initial_ast: e2aa933480fa465a1be1df6e6ac3efffeb4e2222e79fc0f4d8842f4e64924513
-          unrolled_ast: e2aa933480fa465a1be1df6e6ac3efffeb4e2222e79fc0f4d8842f4e64924513
-          ssa_ast: 596b1c56daaa81a386235a4f0163ca748472f251925c58b61b9d4c5dcfd0ee72
-          flattened_ast: 6fa4cf158687c8740afd28ff3e853f58a17b810e2f5ef868e4519d558dc84f79
-          destructured_ast: d618d947c129d874f11424ef66001f55a42122dae176008c0c4aee0797c4749e
-          inlined_ast: d618d947c129d874f11424ef66001f55a42122dae176008c0c4aee0797c4749e
-          dce_ast: 75c6925c90ec22506a20027621a0dcacea4945be48c301307de5f5b4d98ff56b
->>>>>>> 1d9197f4
+        - initial_symbol_table: a32d8e2614c0c938f3045c99a5ae1a9435cd34da9c543bb2fd3b10e6128d9837
+          type_checked_symbol_table: 8afab6b4e6604768c1db1398838c274386d1b3d4b526967bd16c3d2222866519
+          unrolled_symbol_table: 8afab6b4e6604768c1db1398838c274386d1b3d4b526967bd16c3d2222866519
+          initial_ast: 16cc9b0724e9b9710a1fb2b2a102bf195cdf67ef04faff80eb44a98684d53287
+          unrolled_ast: 16cc9b0724e9b9710a1fb2b2a102bf195cdf67ef04faff80eb44a98684d53287
+          ssa_ast: fdcb2dd71b3081a87535865597a60e3611c6d06099cb5f1437f87e8a854b860b
+          flattened_ast: 9622685fa672d5e99ecf1274e696cc0a24994bc508bb1cdaf49286344ff1e526
+          destructured_ast: bc838823e9e86bb974a1f6078a49b60ba274812bca1058d5b276a6829f98fb1e
+          inlined_ast: bc838823e9e86bb974a1f6078a49b60ba274812bca1058d5b276a6829f98fb1e
+          dce_ast: c66a2e365c334442bd39de0096260a8f6d5dad071e3681fc5c24821f73978eb7
           bytecode: c702ea63bc91bf1aff738a0101761c3201a54f29324dfb4fbcfc7cef05017050
           errors: ""
           warnings: ""