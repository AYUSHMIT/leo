--- conflicted
+++ resolved
@@ -3,29 +3,16 @@
 expectation: Pass
 outputs:
   - - compile:
-<<<<<<< HEAD
-        - initial_symbol_table: 0f5d36005197cb2fccb650b60da08e392ad4e36923fd4feb47db3a6fbb7a11de
-          type_checked_symbol_table: 9276817b440938ef8b32982f5bbfa1161c9d01d5f02c8440c3dc0ddbc30ba758
-          unrolled_symbol_table: 9276817b440938ef8b32982f5bbfa1161c9d01d5f02c8440c3dc0ddbc30ba758
-          initial_ast: 74b8439793cd3aec8038517bdaacb185b380800ebf48cbf245205a98701eba13
-          unrolled_ast: 74b8439793cd3aec8038517bdaacb185b380800ebf48cbf245205a98701eba13
-          ssa_ast: 2ef35645fc7a0db6282c8837a1c111654584f57c454c9967b5ee3936387001b0
-          flattened_ast: f359d90a5f9291d2389c76027fbb3edb2bcc01de8d5edd040e472121d593ac4e
-          destructured_ast: 8b2f9edc092a44b71e69d197e53753d70a8c8b1e0e72e69c4d78a10e56359ab9
-          inlined_ast: 8b2f9edc092a44b71e69d197e53753d70a8c8b1e0e72e69c4d78a10e56359ab9
-          dce_ast: c2602bb850daf40b98737fb10e33db7cd6a860cf592bacd60554974866cfd409
-=======
-        - initial_symbol_table: c76280ef8b8dab4d05bd78867d20311f59ccc08ede7a9f225502bca134dab5b8
-          type_checked_symbol_table: b348281fa241dbbe4e97d86ae6054a99ed874e2b42138171a8d34cacda486c74
-          unrolled_symbol_table: b348281fa241dbbe4e97d86ae6054a99ed874e2b42138171a8d34cacda486c74
-          initial_ast: 6d1b6f43c7d6c1561925533b89bf9e6a0e83a1ab0c189ccfdb773be5e0bf3d4a
-          unrolled_ast: 6d1b6f43c7d6c1561925533b89bf9e6a0e83a1ab0c189ccfdb773be5e0bf3d4a
-          ssa_ast: 7b30fc1102135060026fe36566a2fcc6208d88ecaeaa0ea5f5ccb7675f478444
-          flattened_ast: 0d6dd3f4a4fa6247f37fbe5e0123990f9fc03e7f1da368a0fc94ee2940d83116
-          destructured_ast: 4c553964c9f027ec429c55b46b032cc7c2dcf45697cd7492acb62dae449515f2
-          inlined_ast: 4c553964c9f027ec429c55b46b032cc7c2dcf45697cd7492acb62dae449515f2
-          dce_ast: 63ddc46fcc4a843618e2e5a47021bfe015dc1c6599110a4f2d3a47ef2be73a04
->>>>>>> 1d9197f4
+        - initial_symbol_table: a32d8e2614c0c938f3045c99a5ae1a9435cd34da9c543bb2fd3b10e6128d9837
+          type_checked_symbol_table: 98151b61965a5ad83116770d19d69a429dbe167b4d4554ba1da8adddb45c6d11
+          unrolled_symbol_table: 98151b61965a5ad83116770d19d69a429dbe167b4d4554ba1da8adddb45c6d11
+          initial_ast: b9e2727bddbe86c998d286d3ed6b59e156781bb2c70993313efd7258af038ffd
+          unrolled_ast: b9e2727bddbe86c998d286d3ed6b59e156781bb2c70993313efd7258af038ffd
+          ssa_ast: 734c08d7a810a9adbf8fd13841ccd34fca58b78ef047ee43cebdb3533bd8ab83
+          flattened_ast: 4110be8e4f10bbf3ea94e14c6749be2ec5e57da1afcf6866b6ddc11208e8c547
+          destructured_ast: 787d8dbb38be23f08430884495e8e62abb342b6ab90e9a3d4862387ebe5b339d
+          inlined_ast: 787d8dbb38be23f08430884495e8e62abb342b6ab90e9a3d4862387ebe5b339d
+          dce_ast: 545d2e6a4e25d8cb6d8859ad191cd91193083c79a374291f9bf60d337d3e0382
           bytecode: 03845ec2f54d49f71640659603ead8f68ad067a15fda438e5e13524777d1559b
           errors: ""
           warnings: ""