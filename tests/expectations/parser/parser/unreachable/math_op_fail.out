--- conflicted
+++ resolved
@@ -40,11 +40,7 @@
   - "Error [EPAR0370005]: expected : -- got '='\n    --> test:1:7\n     |\n   1 | let x = a true b;\n     |       ^"
   - "Error [EPAR0370005]: expected : -- got '='\n    --> test:1:7\n     |\n   1 | let x = a false b;\n     |       ^"
   - "Error [EPAR0370005]: expected : -- got '='\n    --> test:1:7\n     |\n   1 | let x = a 0 b;\n     |       ^"
-<<<<<<< HEAD
-  - "Error [EPAR0370041]: Expression statements are not supported.\n    --> test:1:1\n     |\n   1 | x;=b;\n     | ^^"
-=======
-  - "Error [EPAR0370040]: Expression statements are no longer supported.\n    --> test:1:1\n     |\n   1 | x;=b;\n     | ^^"
->>>>>>> 977e3369
+  - "Error [EPAR0370040]: Expression statements are not supported.\n    --> test:1:1\n     |\n   1 | x;=b;\n     | ^^"
   - "Error [EPAR0370009]: unexpected string: expected 'ident', got '='\n    --> test:1:3\n     |\n   1 | x.=b;\n     |   ^"
   - "Error [EPAR0370005]: expected ; -- got ','\n    --> test:1:2\n     |\n   1 | x,=b; // 43\n     |  ^"
   - "Error [EPAR0370005]: expected ; -- got '['\n    --> test:1:2\n     |\n   1 | x[=b;\n     |  ^"
@@ -61,16 +57,8 @@
   - "Error [EPAR0370009]: unexpected string: expected 'expression', got '='\n    --> test:1:4\n     |\n   1 | x<==b;\n     |    ^"
   - "Error [EPAR0370005]: expected ; -- got '..'\n    --> test:1:2\n     |\n   1 | x..=b;\n     |  ^^"
   - "Error [EPAR0370009]: unexpected string: expected 'expression', got '='\n    --> test:1:3\n     |\n   1 | x&=b;\n     |   ^"
-<<<<<<< HEAD
-  - "Error [EPAR0370041]: Expression statements are not supported.\n    --> test:1:1\n     |\n   1 | x==b;\n     | ^^^^^"
-  - "Error [EPAR0370041]: Expression statements are not supported.\n    --> test:1:1\n     |\n   1 | x!=b;\n     | ^^^^^"
-  - "Error [EPAR0370041]: Expression statements are not supported.\n    --> test:1:1\n     |\n   1 | x>=b;\n     | ^^^^^"
-  - "Error [EPAR0370041]: Expression statements are not supported.\n    --> test:1:1\n     |\n   1 | x<=b;\n     | ^^^^^"
-  - "Error [EPAR0370041]: Expression statements are not supported.\n    --> test:1:1\n     |\n   1 | x>=b;\n     | ^^^^^"
-=======
-  - "Error [EPAR0370040]: Expression statements are no longer supported.\n    --> test:1:1\n     |\n   1 | x==b;\n     | ^^^^^"
-  - "Error [EPAR0370040]: Expression statements are no longer supported.\n    --> test:1:1\n     |\n   1 | x!=b;\n     | ^^^^^"
-  - "Error [EPAR0370040]: Expression statements are no longer supported.\n    --> test:1:1\n     |\n   1 | x>=b;\n     | ^^^^^"
-  - "Error [EPAR0370040]: Expression statements are no longer supported.\n    --> test:1:1\n     |\n   1 | x<=b;\n     | ^^^^^"
-  - "Error [EPAR0370040]: Expression statements are no longer supported.\n    --> test:1:1\n     |\n   1 | x>=b;\n     | ^^^^^"
->>>>>>> 977e3369
+  - "Error [EPAR0370040]: Expression statements are not supported.\n    --> test:1:1\n     |\n   1 | x==b;\n     | ^^^^^"
+  - "Error [EPAR0370040]: Expression statements are not supported.\n    --> test:1:1\n     |\n   1 | x!=b;\n     | ^^^^^"
+  - "Error [EPAR0370040]: Expression statements are not supported.\n    --> test:1:1\n     |\n   1 | x>=b;\n     | ^^^^^"
+  - "Error [EPAR0370040]: Expression statements are not supported.\n    --> test:1:1\n     |\n   1 | x<=b;\n     | ^^^^^"
+  - "Error [EPAR0370040]: Expression statements are not supported.\n    --> test:1:1\n     |\n   1 | x>=b;\n     | ^^^^^"