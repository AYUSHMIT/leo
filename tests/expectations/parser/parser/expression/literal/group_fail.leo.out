---
namespace: ParseExpression
expectation: Fail
outputs:
<<<<<<< HEAD
  - "did not consume all input: 'group' @ 1:3-8\n"
  - "Error [EPAR0370037]: Could not parse the implicit value: 123.\n    --> test:1:2\n     |\n   1 | (123)group\n     |  ^^^"
  - "Error [EPAR0370009]: unexpected string: expected 'expression', got ','\n    --> test:1:2\n     |\n   1 | (,)group\n     |  ^"
  - "Error [EPAR0370009]: unexpected string: expected 'expression', got '+'\n    --> test:1:2\n     |\n   1 | (+, -,)group\n     |  ^"
  - "Error [EPAR0370009]: unexpected string: expected 'expression', got ','\n    --> test:1:2\n     |\n   1 | (,+, -)group\n     |  ^"
  - "did not consume all input: 'group' @ 1:6-11\n"
  - "Error [EPAR0370037]: Could not parse the implicit value: 123.\n    --> test:1:2\n     |\n   1 | (123,456u8)group\n     |  ^^^"
  - "Error [EPAR0370037]: Could not parse the implicit value: 123.\n    --> test:1:2\n     |\n   1 | (123,456field)group\n     |  ^^^"
=======
  - "Error [EPAR0370005]: expected A valid expression. -- got 'A tuple expression.'\n    --> test:1:1\n     |\n   1 | ()group\n     | ^^"
  - "did not consume all input: 'group' @ 1:6-11\n"
  - "Error [EPAR0370009]: unexpected string: expected 'expression', got ','\n    --> test:1:2\n     |\n   1 | (,)group\n     |  ^"
  - "Error [EPAR0370009]: unexpected string: expected 'expression', got '+'\n    --> test:1:2\n     |\n   1 | (+, -,)group\n     |  ^"
  - "Error [EPAR0370009]: unexpected string: expected 'expression', got ','\n    --> test:1:2\n     |\n   1 | (,+, -)group\n     |  ^"
  - "Error [EPAR0370005]: expected A valid expression. -- got 'A tuple expression.'\n    --> test:1:1\n     |\n   1 | (x,y)group\n     | ^^^^^"
  - "Error [EPAR0370005]: expected A valid expression. -- got 'A tuple expression.'\n    --> test:1:1\n     |\n   1 | (123,456u8)group\n     | ^^^^^^^^^^^"
  - "Error [EPAR0370005]: expected A valid expression. -- got 'A tuple expression.'\n    --> test:1:1\n     |\n   1 | (123,456field)group\n     | ^^^^^^^^^^^^^^"
  - "Error [EPAR0370004]: Unexpected white space between terms (123,456) and group\n    --> test:1:10\n     |\n   1 | (123, 456) group\n     |          ^"
  - "Error [EPAR0370005]: expected A valid expression. -- got 'A tuple expression.'\n    --> test:1:1\n     |\n   1 | (123, )group\n     | ^^^^^^^"
  - "Error [EPAR0370005]: expected A valid expression. -- got 'A tuple expression.'\n    --> test:1:1\n     |\n   1 | (123, 456, 789)group\n     | ^^^^^^^^^^^^^^^"
  - "Error [EPAR0370005]: expected A valid expression. -- got 'A tuple expression.'\n    --> test:1:1\n     |\n   1 | (123, 456)bool\n     | ^^^^^^^^^^"
>>>>>>> 4617c3ba
<|MERGE_RESOLUTION|>--- conflicted
+++ resolved
@@ -2,26 +2,15 @@
 namespace: ParseExpression
 expectation: Fail
 outputs:
-<<<<<<< HEAD
-  - "did not consume all input: 'group' @ 1:3-8\n"
-  - "Error [EPAR0370037]: Could not parse the implicit value: 123.\n    --> test:1:2\n     |\n   1 | (123)group\n     |  ^^^"
-  - "Error [EPAR0370009]: unexpected string: expected 'expression', got ','\n    --> test:1:2\n     |\n   1 | (,)group\n     |  ^"
-  - "Error [EPAR0370009]: unexpected string: expected 'expression', got '+'\n    --> test:1:2\n     |\n   1 | (+, -,)group\n     |  ^"
-  - "Error [EPAR0370009]: unexpected string: expected 'expression', got ','\n    --> test:1:2\n     |\n   1 | (,+, -)group\n     |  ^"
-  - "did not consume all input: 'group' @ 1:6-11\n"
-  - "Error [EPAR0370037]: Could not parse the implicit value: 123.\n    --> test:1:2\n     |\n   1 | (123,456u8)group\n     |  ^^^"
-  - "Error [EPAR0370037]: Could not parse the implicit value: 123.\n    --> test:1:2\n     |\n   1 | (123,456field)group\n     |  ^^^"
-=======
   - "Error [EPAR0370005]: expected A valid expression. -- got 'A tuple expression.'\n    --> test:1:1\n     |\n   1 | ()group\n     | ^^"
-  - "did not consume all input: 'group' @ 1:6-11\n"
+  - "Error [EPAR0370032]: Could not parse the implicit value: 123.\n    --> test:1:2\n     |\n   1 | (123)group\n     |  ^^^"
   - "Error [EPAR0370009]: unexpected string: expected 'expression', got ','\n    --> test:1:2\n     |\n   1 | (,)group\n     |  ^"
   - "Error [EPAR0370009]: unexpected string: expected 'expression', got '+'\n    --> test:1:2\n     |\n   1 | (+, -,)group\n     |  ^"
   - "Error [EPAR0370009]: unexpected string: expected 'expression', got ','\n    --> test:1:2\n     |\n   1 | (,+, -)group\n     |  ^"
   - "Error [EPAR0370005]: expected A valid expression. -- got 'A tuple expression.'\n    --> test:1:1\n     |\n   1 | (x,y)group\n     | ^^^^^"
-  - "Error [EPAR0370005]: expected A valid expression. -- got 'A tuple expression.'\n    --> test:1:1\n     |\n   1 | (123,456u8)group\n     | ^^^^^^^^^^^"
-  - "Error [EPAR0370005]: expected A valid expression. -- got 'A tuple expression.'\n    --> test:1:1\n     |\n   1 | (123,456field)group\n     | ^^^^^^^^^^^^^^"
+  - "Error [EPAR0370032]: Could not parse the implicit value: 123.\n    --> test:1:2\n     |\n   1 | (123,456u8)group\n     |  ^^^"
+  - "Error [EPAR0370032]: Could not parse the implicit value: 123.\n    --> test:1:2\n     |\n   1 | (123,456field)group\n     |  ^^^"
   - "Error [EPAR0370004]: Unexpected white space between terms (123,456) and group\n    --> test:1:10\n     |\n   1 | (123, 456) group\n     |          ^"
-  - "Error [EPAR0370005]: expected A valid expression. -- got 'A tuple expression.'\n    --> test:1:1\n     |\n   1 | (123, )group\n     | ^^^^^^^"
-  - "Error [EPAR0370005]: expected A valid expression. -- got 'A tuple expression.'\n    --> test:1:1\n     |\n   1 | (123, 456, 789)group\n     | ^^^^^^^^^^^^^^^"
-  - "Error [EPAR0370005]: expected A valid expression. -- got 'A tuple expression.'\n    --> test:1:1\n     |\n   1 | (123, 456)bool\n     | ^^^^^^^^^^"
->>>>>>> 4617c3ba
+  - "Error [EPAR0370032]: Could not parse the implicit value: 123.\n    --> test:1:2\n     |\n   1 | (123, )group\n     |  ^^^"
+  - "Error [EPAR0370032]: Could not parse the implicit value: 123.\n    --> test:1:2\n     |\n   1 | (123, 456, 789)group\n     |  ^^^"
+  - "Error [EPAR0370032]: Could not parse the implicit value: 123.\n    --> test:1:2\n     |\n   1 | (123, 456)bool\n     |  ^^^"