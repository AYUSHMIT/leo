--- conflicted
+++ resolved
@@ -14,26 +14,9 @@
 // You should have received a copy of the GNU General Public License
 // along with the Leo library. If not, see <https://www.gnu.org/licenses/>.
 
-<<<<<<< HEAD
-use crate::{
-    AsgConvertError,
-    ConstInt,
-    ConstValue,
-    Expression,
-    ExpressionNode,
-    FromAst,
-    Node,
-    PartialType,
-    Scope,
-    Span,
-    Type,
-};
-
-=======
+use crate::{AsgConvertError, ConstValue, Expression, ExpressionNode, FromAst, Node, PartialType, Scope, Span, Type};
 use leo_ast::IntegerType;
 
-use crate::{AsgConvertError, ConstValue, Expression, ExpressionNode, FromAst, Node, PartialType, Scope, Span, Type};
->>>>>>> 9541e124
 use std::{
     cell::RefCell,
     sync::{Arc, Weak},
